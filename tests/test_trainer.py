--- conflicted
+++ resolved
@@ -41,10 +41,7 @@
             trainer.setup()
         multi_batch_tuple = next(iter(trainer.train_loaders))
         multi_domain_batch = {batch["domain"][0]: batch for batch in multi_batch_tuple}
-<<<<<<< HEAD
-=======
-
->>>>>>> 62cb4b75
+
         loss = trainer.get_representation_loss(multi_domain_batch)
         print("Loss {}".format(loss.item()))
 
@@ -56,10 +53,7 @@
 
         multi_batch_tuple = next(iter(trainer.train_loaders))
         multi_domain_batch = {batch["domain"][0]: batch for batch in multi_batch_tuple}
-<<<<<<< HEAD
-=======
-
->>>>>>> 62cb4b75
+
         loss = trainer.get_translation_loss(multi_domain_batch)
         print("Loss {}".format(loss.item()))
 
@@ -71,10 +65,7 @@
 
         multi_batch_tuple = next(iter(trainer.train_loaders))
         multi_domain_batch = {batch["domain"][0]: batch for batch in multi_batch_tuple}
-<<<<<<< HEAD
-=======
-
->>>>>>> 62cb4b75
+
         trainer.opts.classifier.loss = "l1"
         trainer.setup()
         loss = trainer.get_classifier_loss(multi_domain_batch)
@@ -142,7 +133,6 @@
             False, 100, 201, "Not Using repr_tr and step > repr_step and step % 2 == 1"
         )
         trainer.update_g(multi_domain_batch, 1)
-<<<<<<< HEAD
         print()
 
     if test_update_d:
@@ -171,7 +161,9 @@
             print("Setting up")
             trainer.setup()
 
-        encoder_weights = [[p.detach().numpy()[0] for p in trainer.G.encoder.parameters()]]
+        encoder_weights = [
+            [p.detach().numpy()[0] for p in trainer.G.encoder.parameters()]
+        ]
         multi_batch_tuple = next(iter(trainer.train_loaders))
         multi_domain_batch = {batch["domain"][0]: batch for batch in multi_batch_tuple}
 
@@ -222,12 +214,15 @@
         # ? triggers segmentation fault for some unknown reason
         # # encoder was updated
         # assert all(
-        #     [(p0 != p1).all() for p0, p1 in zip(encoder_weights[0], encoder_weights[1])]
+        #     [
+        #       (p0 != p1).all()
+        #       for p0, p1 in zip(encoder_weights[0], encoder_weights[1])
+        #     ]
         # )
         # # encoder was not updated
         # assert all(
-        #     [(p1 == p2).all() for p1, p2 in zip(encoder_weights[1], encoder_weights[2])]
-        # )
-=======
-        print()
->>>>>>> 62cb4b75
+        #     [
+        #       (p1 == p2).all()
+        #       for p1, p2 in zip(encoder_weights[1], encoder_weights[2])
+        #     ]
+        # )