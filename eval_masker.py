--- conflicted
+++ resolved
@@ -374,16 +374,6 @@
             edge_coherence, pred_edge, label_edge = edges_coherence_std_min(pred, label)
 
             series_dict = {
-<<<<<<< HEAD
-                "fpr": fpr,
-                "fnr": fnr,
-                "mnr": mnr,
-                "mpr": mpr,
-                "tpr": tpr,
-                "tnr": tnr,
-                "precision": precision,
-                "f1": f1,
-=======
                 "fpr": metrics_dict['fpr'],
                 "fnr": metrics_dict['fnr'],
                 "mnr": metrics_dict['mnr'],
@@ -393,7 +383,6 @@
                 "precision": metrics_dict['precision'],
                 "f1": metrics_dict['f1'],
                 "accuracy_must_may": metrics_dict['accuracy_must_may'],
->>>>>>> a13eb965
                 "edge_coherence": edge_coherence,
                 "filename": os.path.basename(imgs_paths[idx]),
             }
