from pathlib import Path
from time import time, sleep
import os

import hydra
import yaml
from addict import Dict
from comet_ml import Experiment, ExistingExperiment
from omegaconf import OmegaConf

from omnigan.trainer import Trainer

from omnigan.utils import (
    comet_kwargs,
    env_to_path,
    flatten_opts,
    get_git_revision_hash,
    get_git_branch,
    get_increased_path,
    load_opts,
    copy_run_files,
    find_existing_training,
    kill_job,
    pprint,
    get_existing_comet_id,
)

import logging

logging.basicConfig()
logging.getLogger().setLevel(logging.ERROR)

hydra_config_path = Path(__file__).resolve().parent / "shared/trainer/config.yaml"


# requires hydra-core==0.11.3 and omegaconf==1.4.1
@hydra.main(config_path=hydra_config_path, strict=False)
def main(opts):
    """
    Opts prevalence:
        1. Load file specified in args.default (or shared/trainer/defaults.yaml
           if none is provided)
        2. Update with file specified in args.config (or no update if none is provided)
        3. Update with parsed command-line arguments

        e.g.
        `python train.py args.config=config/large-lr.yaml data.loaders.batch_size=10`
        loads defaults, overrides with values in large-lr.yaml and sets batch_size to 10
    """

    # -----------------------------
    # -----  Parse arguments  -----
    # -----------------------------

    hydra_opts = Dict(OmegaConf.to_container(opts))
    args = hydra_opts.pop("args", None)

    config_path = args.config

    if hydra_opts.train.resume:
        out_ = str(env_to_path(hydra_opts.output_path))
        config_path = Path(out_) / "opts.yaml"
        if not config_path.exists():
            config_path = None
            print("WARNING: could not reuse the opts in {}".format(out_))

    default = args.default or Path(__file__).parent / "shared/trainer/defaults.yaml"

    # -----------------------
    # -----  Load opts  -----
    # -----------------------

    opts = load_opts(config_path, default=default, commandline_opts=hydra_opts)
    if args.resume:
        opts.train.resume = True

    opts.jobID = os.environ.get("SLURM_JOBID")
    opts.output_path = str(env_to_path(opts.output_path))
    print("Config output_path:", opts.output_path)

    exp = comet_previous_id = None

    # -------------------------------
    # -----  Check output_path  -----
    # -------------------------------

    # Auto-continue if same slurm job ID (=job was requeued)
    if not opts.train.resume and opts.train.auto_resume:
        existing_path = find_existing_training(opts)
        if existing_path is not None and existing_path.exists():
            opts.train.resume = True
            opts.output_path = str(existing_path)

    # Still not resuming: creating new output path
    if not opts.train.resume:
        opts.output_path = str(get_increased_path(opts.output_path))
        Path(opts.output_path).mkdir(parents=True, exist_ok=True)

    # Copy the opts's sbatch_file to output_path
    copy_run_files(opts)
    # store git hash
    opts.git_hash = get_git_revision_hash()
<<<<<<< HEAD
=======
    opts.git_branch = get_git_branch()
>>>>>>> 709c261c

    if not args.no_comet:
        # ----------------------------------
        # -----  Set Comet Experiment  -----
        # ----------------------------------

        if opts.train.resume:
            # Is resuming: get existing comet exp id
            assert Path(opts.output_path).exists(), "Output_path does not exist"

            comet_previous_id = get_existing_comet_id(opts.output_path)
            # Continue existing experiment
            if comet_previous_id is None:
                print("WARNING could not retreive previous comet id")
                print(f"from {opts.output_path}")
            else:
                print("Continuing previous experiment", comet_previous_id)
                exp = ExistingExperiment(
                    previous_experiment=comet_previous_id, **comet_kwargs
                )

        if exp is None:
            # Create new experiment
            print("Starting new experiment")
            exp = Experiment(project_name="omnigan", **comet_kwargs)
            exp.log_asset_folder(
                str(Path(__file__).parent / "omnigan"),
                recursive=True,
                log_file_name=True,
            )
            exp.log_asset(str(Path(__file__)))

        # Log note
        if args.note:
            exp.log_parameter("note", args.note)

        # Merge and log tags
        if args.comet_tags or opts.comet.tags:
            tags = set([f"branch:{opts.git_branch}"])
            if args.comet_tags:
                tags.update(args.comet_tags)
            if opts.comet.tags:
                tags.update(opts.comet.tags)
            opts.comet.tags = list(tags)
            print("Logging to comet.ml with tags", opts.comet.tags)
            exp.add_tags(opts.comet.tags)

        # Log all opts
        exp.log_parameters(flatten_opts(opts))

        # allow some time for comet to get its url
        sleep(1)

        # Save comet exp url
        url_path = get_increased_path(Path(opts.output_path) / "comet_url.txt")
        with open(url_path, "w") as f:
            f.write(exp.url)

        # Save config file
        opts_path = get_increased_path(Path(opts.output_path) / "opts.yaml")
        with (opts_path).open("w") as f:
            yaml.safe_dump(opts.to_dict(), f)

    pprint("Running model in", opts.output_path)

    # -------------------
    # -----  Train  -----
    # -------------------

    trainer = Trainer(opts, comet_exp=exp, verbose=1)
    trainer.logger.time.start_time = time()
    trainer.setup()
    trainer.train()

    # -----------------------------
    # -----  End of training  -----
    # -----------------------------

    pprint("Done training")
    kill_job(opts.jobID)


if __name__ == "__main__":

    main()<|MERGE_RESOLUTION|>--- conflicted
+++ resolved
@@ -100,10 +100,7 @@
     copy_run_files(opts)
     # store git hash
     opts.git_hash = get_git_revision_hash()
-<<<<<<< HEAD
-=======
     opts.git_branch = get_git_branch()
->>>>>>> 709c261c
 
     if not args.no_comet:
         # ----------------------------------
