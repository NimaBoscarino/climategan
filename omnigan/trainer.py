--- conflicted
+++ resolved
@@ -107,11 +107,12 @@
 
         losses = loss_to_update.copy()
 
-        if self.opts.train.log_level == 1:
-            # Only log aggregated losses: delete other keys in losses
-            for k in self.logger.losses:
-                if k not in {"representation", "generator", "painter"}:
-                    del losses[k]
+        if "simclr" not in self.opts.tasks:
+            if self.opts.train.log_level == 1:
+                # Only log aggregated losses: delete other keys in losses
+                for k in self.logger.losses:
+                    if k not in {"representation", "generator", "painter"}:
+                        del losses[k]
         # convert losses into a single-level dictionnary
 
         losses = flatten_opts(losses)
@@ -198,21 +199,16 @@
 
         self.G = get_gen(self.opts, verbose=self.verbose).to(self.device)
         self.latent_shape = self.compute_latent_shape()
-<<<<<<< HEAD
 
         if "simclr" in self.opts.tasks:
             self.G.decoders["simclr"].setup(
                 self.latent_shape, self.opts.gen.simclr.output_size
             )
-
-        self.output_size = self.latent_shape[0] * 2 ** self.opts.gen.t.spade_n_up
-        # self.G.set_translation_decoder(self.latent_shape, self.device)
-=======
-        self.input_shape = self.compute_input_shape()
-        self.painter_z_h = self.input_shape[-2] // (2 ** self.opts.gen.p.spade_n_up)
-        self.painter_z_w = self.input_shape[-1] // (2 ** self.opts.gen.p.spade_n_up)
-
->>>>>>> 9a0ad1f1
+        else:
+            self.input_shape = self.compute_input_shape()
+            self.painter_z_h = self.input_shape[-2] // (2 ** self.opts.gen.p.spade_n_up)
+            self.painter_z_w = self.input_shape[-1] // (2 ** self.opts.gen.p.spade_n_up)
+
         self.D = get_dis(self.opts, verbose=self.verbose).to(self.device)
         self.C = get_classifier(self.opts, self.latent_shape, verbose=self.verbose).to(
             self.device
@@ -229,18 +225,13 @@
 
         print("---------------------------")
         print("num params encoder: ", get_num_params(self.G.encoder))
-<<<<<<< HEAD
         if "simclr" not in self.opts.tasks:
             print("num params decoder: ", get_num_params(self.G.decoders["m"]))
+            print("num params painter: ", get_num_params(self.G.painter))
             print("num params classif: ", get_num_params(self.C))
+            print("num params discrim: ", get_num_params(self.D))
         elif "simclr" in self.opts.tasks and self.opts.gen.simclr.domain_adaptation:
             print("num params classif: ", get_num_params(self.C))
-=======
-        print("num params decoder: ", get_num_params(self.G.decoders["m"]))
-        print("num params painter: ", get_num_params(self.G.painter))
-        print("num params classif: ", get_num_params(self.C))
-        print("num params discrim: ", get_num_params(self.D))
->>>>>>> 9a0ad1f1
         print("---------------------------")
 
         if get_num_params(self.D) > 0:
@@ -272,27 +263,17 @@
             display_indices = self.opts.comet.display_size
 
         self.display_images = {}
-<<<<<<< HEAD
 
         if "simclr" not in self.opts.tasks:  # no image to store if simclr pretraining
             for mode, mode_dict in self.loaders.items():
                 self.display_images[mode] = {}
                 for domain, domain_loader in mode_dict.items():
+
                     self.display_images[mode][domain] = [
                         Dict(self.loaders[mode][domain].dataset[i])
                         for i in display_indices
+                        if i < len(self.loaders[mode][domain].dataset)
                     ]
-=======
-        for mode, mode_dict in self.loaders.items():
-            self.display_images[mode] = {}
-            for domain, domain_loader in mode_dict.items():
-
-                self.display_images[mode][domain] = [
-                    Dict(self.loaders[mode][domain].dataset[i])
-                    for i in display_indices
-                    if i < len(self.loaders[mode][domain].dataset)
-                ]
->>>>>>> 9a0ad1f1
 
         self.is_setup = True
 
@@ -398,24 +379,17 @@
             step_time = time() - step_start_time
             self.log_step_time(step_time)
 
-<<<<<<< HEAD
         if "simclr" not in self.opts.tasks:
-            self.log_comet_images("train", "r")
-            self.log_comet_images("train", "s")
+            if self.opts.art == "mask":
+                self.log_comet_images("train", "r")
+                self.log_comet_images("train", "s")
+            elif self.opts.art == "paint":
+                self.log_comet_images("train", "rf")
+            else:
+                raise ValueError("Unknown opts.art {}".format(self.opts.art))
             self.update_learning_rates()
         elif "simclr" in self.opts.tasks and self.logger.epoch >= 10:
             self.update_learning_rates()
-=======
-        if self.opts.art == "mask":
-            self.log_comet_images("train", "r")
-            self.log_comet_images("train", "s")
-        elif self.opts.art == "paint":
-            self.log_comet_images("train", "rf")
-        else:
-            raise ValueError("Unknown opts.art {}".format(self.opts.art))
-
-        self.update_learning_rates()
->>>>>>> 9a0ad1f1
 
     def log_step_time(self, step_time):
         """Logs step-time on comet.ml
@@ -584,10 +558,10 @@
         r_loss = p_loss = None
 
         # For now, always compute "representation loss"
-        if self.opts.art == "mask":
+        if self.opts.art == "mask" or "simclr" in self.opts.tasks:
             r_loss = self.get_representation_loss(multi_domain_batch)
 
-        if self.opts.art == "paint":
+        if self.opts.art == "paint" and "simclr" not in self.opts.tasks:
             p_loss = self.get_painter_loss(multi_domain_batch)
 
         # if self.should_compute_t_loss():
@@ -668,7 +642,9 @@
                 )
             elif "simclr" in self.opts.tasks and self.opts.gen.simclr.domain_adaptation:
                 # Forward pass through classifier
+                print("shape hi", hi.shape)
                 out_c_i = self.C(hi)
+                print("shape out", out_c_i.shape)
                 out_c_j = self.C(hj)
 
                 # Cross entropy loss (with sigmoid) with fake labels to fool C
@@ -922,8 +898,10 @@
         lambdas = self.opts.train.lambdas
         one_hot = self.opts.classifier.loss != "cross_entropy"
         for batch_domain, batch in multi_domain_batch.items():
-<<<<<<< HEAD
             if "simclr" not in self.opts.tasks:
+                # We don't care about the flooded domain here
+                if batch_domain == "rf":
+                    continue
                 self.z = self.G.encode(batch["data"]["x"])
                 # Forward through classifier, output classifier = (batch_size, 4)
                 output_classifier = self.C(self.z)
@@ -944,19 +922,6 @@
                     out_c_j,
                     domains_to_class_tensor(batch["domain"], one_hot).to(self.device),
                 )
-=======
-            # We don't care about the flooded domain here
-            if batch_domain == "rf":
-                continue
-            self.z = self.G.encode(batch["data"]["x"])
-            # Forward through classifier, output classifier = (batch_size, 4)
-            output_classifier = self.C(self.z)
-            # Cross entropy loss (with sigmoid)
-            update_loss = self.losses["C"](
-                output_classifier,
-                domains_to_class_tensor(batch["domain"], one_hot).to(self.device),
-            )
->>>>>>> 9a0ad1f1
             loss += update_loss
 
         return lambdas.C * loss
@@ -1042,20 +1007,15 @@
                             domain
                         ] = update_loss.item()
         self.log_losses(model_to_update="G", mode="val")
-<<<<<<< HEAD
+
         if "simclr" not in self.opts.tasks:
-            self.log_comet_images("val", "r")
-            self.log_comet_images("val", "s")
-=======
-
-        if self.opts.art == "mask":
-            self.log_comet_images("val", "r")
-            self.log_comet_images("val", "s")
-        elif self.opts.art == "paint":
-            self.log_comet_images("val", "rf")
-        else:
-            raise ValueError("Unknown opts.art {}".format(self.opts.art))
->>>>>>> 9a0ad1f1
+            if self.opts.art == "mask":
+                self.log_comet_images("val", "r")
+                self.log_comet_images("val", "s")
+            elif self.opts.art == "paint":
+                self.log_comet_images("val", "rf")
+            else:
+                raise ValueError("Unknown opts.art {}".format(self.opts.art))
         print("******************DONE EVALUATING*********************")
 
     def save(self):
