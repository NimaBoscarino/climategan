"""Main component: the trainer handles everything:
    * initializations
    * training
    * saving
"""
import os
from copy import deepcopy
from pathlib import Path
from time import time

import torch
import torchvision.utils as vutils
from addict import Dict
from comet_ml import Experiment

<<<<<<< HEAD
from omnigan.classifier import get_classifier
from omnigan.data import get_all_loaders, get_simclr_loaders
from omnigan.discriminator import get_dis
from omnigan.generator import get_gen
from omnigan.losses import (
    BinaryCrossEntropy,
    CrossEntropy,
    PixelCrossEntropy,
    L1Loss,
    MSELoss,
    GANLoss,
    get_losses,
    TVLoss,
)
=======
from omnigan.classifier import OmniClassifier, get_classifier
from omnigan.data import get_all_loaders
from omnigan.discriminator import OmniDiscriminator, get_dis
from omnigan.generator import OmniGenerator, get_gen
from omnigan.losses import get_losses
>>>>>>> 9ed7e6a6
from omnigan.optim import get_optimizer
from omnigan.tutils import (
    domains_to_class_tensor,
    fake_domains_to_class_tensor,
    get_num_params,
    shuffle_batch_tuple,
    vgg_preprocess,
)
from omnigan.utils import div_dict, flatten_opts, sum_dict


class Trainer:
    """Main trainer class
    """

    def __init__(self, opts, comet_exp=None, verbose=0):
        """Trainer class to gather various model training procedures
        such as training evaluating saving and logging

        init:
        * creates an addict.Dict logger
        * creates logger.exp as a comet_exp experiment if `comet` arg is True
        * sets the device (1 GPU or CPU)

        Args:
            opts (addict.Dict): options to configure the trainer, the data, the models
            comet (bool, optional): whether to log the trainer with comet.ml.
                                    Defaults to False.
            verbose (int, optional): printing level to debug. Defaults to 0.
        """
        super().__init__()

        self.opts = opts
        self.verbose = verbose
        self.logger = Dict()
        self.logger.lr.g = opts.gen.opt.lr
        self.logger.lr.d = opts.dis.opt.lr
        self.logger.epoch = 0
        self.loaders = None
        self.losses = None

        self.is_setup = False

        self.device = torch.device("cuda:0" if torch.cuda.is_available() else "cpu")

        self.exp = None
        if isinstance(comet_exp, Experiment):
            self.exp = comet_exp
        self.source_label = 0
        self.target_label = 1

    def log_losses(self, model_to_update="G", mode="train"):
        """Logs metrics on comet.ml

        Args:
            model_to_update (str, optional): One of "G", "D" or "C". Defaults to "G".
        """
        loss_names = {"G": "generator", "D": "discriminator", "C": "classifier"}

        if self.opts.train.log_level < 1:
            return

        if self.exp is None:
            return

        assert model_to_update in {
            "G",
            "D",
            "C",
        }, "unknown model to log losses {}".format(model_to_update)

        loss_to_update = self.logger.losses[loss_names[model_to_update]]

        losses = loss_to_update.copy()

        if self.opts.train.log_level == 1:
            # Only log aggregated losses: delete other keys in losses
            for k in loss_to_update:
<<<<<<< HEAD
                if k not in {"representation", "generator", "painter"}:
=======
                if k not in {"masker", "total_loss", "painter"}:
>>>>>>> 9ed7e6a6
                    del losses[k]
        # convert losses into a single-level dictionnary

        losses = flatten_opts(losses)
        self.exp.log_metrics(
            losses, prefix=f"{model_to_update}_{mode}", step=self.logger.global_step
        )

    def batch_to_device(self, b):
        """sends the data in b to self.device

        Args:
            b (dict): the batch dictionnay

        Returns:
            dict: the batch dictionnary with its "data" field sent to self.device
        """
        for task, tensor in b["data"].items():
            if task == "simclr":
                for x, tensor in b["data"][task].items():
                    b["data"][task][x] = tensor.to(self.device)
            else:
                b["data"][task] = tensor.to(self.device)
        return b

    def compute_latent_shape(self):
        """Compute the latent shape, i.e. the Encoder's output shape,
        from a batch.

        Raises:
            ValueError: If no loader, the latent_shape cannot be inferred

        Returns:
            tuple: (c, h, w)
        """
        b = None
        if "simclr" not in self.opts.tasks:
            for mode in self.loaders:
                for domain in self.loaders[mode]:
                    b = Dict(next(iter(self.loaders[mode][domain])))
                    break
            if b is None:
                raise ValueError("No batch found to compute_latent_shape")
            b = self.batch_to_device(b)
            z = self.G.encode(b.data.x)
        else:
            b = Dict(next(iter(self.loaders["train"]["r"])))
            b = self.batch_to_device(b)
            z = self.G.encode(b.data.simclr.xi)
        return z.shape[1:]

    def compute_input_shape(self):
        """Compute the latent shape, i.e. the Encoder's output shape,
        from a batch.

        Raises:
            ValueError: If no loader, the latent_shape cannot be inferred

        Returns:
            tuple: (c, h, w)
        """
        b = None
        for mode in self.loaders:
            for domain in self.loaders[mode]:
                b = Dict(next(iter(self.loaders[mode][domain])))
                break
        if b is None:
            raise ValueError("No batch found to compute_latent_shape")
        b = self.batch_to_device(b)
        return b.data.x.shape[1:]

    def print_num_parameters(self):
        print("---------------------------")
        if self.G.encoder is not None:
            print("num params encoder: ", get_num_params(self.G.encoder))
        for d in self.G.decoders.keys():
            print(
                "num params decoder {}: {}".format(
                    d, get_num_params(self.G.decoders[d])
                )
            )
        for d in self.D.keys():
            print("num params discrim {}: {}".format(d, get_num_params(self.D[d])))
        print("num params painter: ", get_num_params(self.G.painter))
        if self.C is not None:
            print("num params classif: ", get_num_params(self.C))
        print("---------------------------")

    def setup(self):
        """Prepare the trainer before it can be used to train the models:
            * initialize G and D
            * compute latent space dims and create classifier accordingly
            * creates 3 optimizers
        """
        self.logger.global_step = 0
        start_time = time()
        self.logger.time.start_time = start_time

        if "simclr" in self.opts.tasks:
            assert len(self.opts.tasks) == 1  # We want to train simclr alone
            self.loaders = get_simclr_loaders(self.opts)
        else:
            self.loaders = get_all_loaders(self.opts)

<<<<<<< HEAD
        self.G = get_gen(self.opts, verbose=self.verbose).to(self.device)
        self.latent_shape = self.compute_latent_shape()

        if "simclr" in self.opts.tasks:
            self.G.decoders["simclr"].setup(
                self.latent_shape, self.opts.gen.simclr.output_size, self.device
            )
        else:
            self.input_shape = self.compute_input_shape()
            self.painter_z_h = self.input_shape[-2] // (2 ** self.opts.gen.p.spade_n_up)
            self.painter_z_w = self.input_shape[-1] // (2 ** self.opts.gen.p.spade_n_up)

        self.D = get_dis(self.opts, verbose=self.verbose).to(self.device)
        self.C = get_classifier(self.opts, self.latent_shape, verbose=self.verbose).to(
=======
        self.G: OmniGenerator = get_gen(self.opts, verbose=self.verbose).to(self.device)
        if self.G.encoder is not None:
            self.latent_shape = self.compute_latent_shape()
        self.input_shape = self.compute_input_shape()
        self.painter_z_h = self.input_shape[-2] // (2 ** self.opts.gen.p.spade_n_up)
        self.painter_z_w = self.input_shape[-1] // (2 ** self.opts.gen.p.spade_n_up)
        self.D: OmniDiscriminator = get_dis(self.opts, verbose=self.verbose).to(
>>>>>>> 9ed7e6a6
            self.device
        )
        self.C: OmniClassifier = None
        if self.G.encoder is not None and self.opts.train.latent_domain_adaptation:
            self.C = get_classifier(
                self.opts, self.latent_shape, verbose=self.verbose
            ).to(self.device)
        self.print_num_parameters()

        t_max = len(self.loaders["train"]["r"])
        if self.opts.gen.simclr.domain_adaptation:
            t_max += len(self.loaders["train"]["s"])

        self.g_opt, self.g_scheduler = get_optimizer(
            self.G, self.opts.gen.opt, T_max=t_max,
        )

<<<<<<< HEAD
        print("---------------------------")
        print("num params encoder: ", get_num_params(self.G.encoder))
        if "simclr" not in self.opts.tasks:
            print("num params decoder: ", get_num_params(self.G.decoders["m"]))
            print("num params painter: ", get_num_params(self.G.painter))
            print("num params classif: ", get_num_params(self.C))
            print("num params discrim: ", get_num_params(self.D))
        elif "simclr" in self.opts.tasks and self.opts.gen.simclr.domain_adaptation:
            print("num params classif: ", get_num_params(self.C))
        print("---------------------------")

=======
>>>>>>> 9ed7e6a6
        if get_num_params(self.D) > 0:
            self.d_opt, self.d_scheduler = get_optimizer(self.D, self.opts.dis.opt)
        else:
            self.d_opt, self.d_scheduler = None, None

        if self.C is not None:
            self.c_opt, self.c_scheduler = get_optimizer(
                self.C, self.opts.classifier.opt
            )
        else:
            self.c_opt, self.c_scheduler = None, None

        if self.opts.train.resume:
            self.resume()

        self.losses = get_losses(self.opts, self.verbose, device=self.device)

        if self.verbose > 0:
            for mode, mode_dict in self.loaders.items():
                for domain, domain_loader in mode_dict.items():
                    print(
                        "Loader {} {} : {}".format(
                            mode, domain, len(domain_loader.dataset)
                        )
                    )

        # Create display images:
        print("Creating display images...", end="", flush=True)

        if type(self.opts.comet.display_size) == int:
            display_indices = range(self.opts.comet.display_size)
        else:
            display_indices = self.opts.comet.display_size

        self.display_images = {}
        for mode, mode_dict in self.loaders.items():
            self.display_images[mode] = {}
            for domain, domain_loader in mode_dict.items():

                self.display_images[mode][domain] = [
                    Dict(self.loaders[mode][domain].dataset[i])
                    for i in display_indices
                    if i < len(self.loaders[mode][domain].dataset)
                ]

        self.is_setup = True

    def g_opt_step(self):
        """Run an optimizing step ; if using ExtraAdam, there needs to be an extrapolation
        step every other step
        """
        if "extra" in self.opts.gen.opt.optimizer.lower() and (
            self.logger.global_step % 2 == 0
        ):
            self.g_opt.extrapolation()
        else:
            self.g_opt.step()

    def d_opt_step(self):
        """Run an optimizing step ; if using ExtraAdam, there needs to be an extrapolation
        step every other step
        """
        if "extra" in self.opts.dis.opt.optimizer.lower() and (
            self.logger.global_step % 2 == 0
        ):
            self.d_opt.extrapolation()
        else:
            self.d_opt.step()

    def c_opt_step(self):
        """Run an optimizing step ; if using ExtraAdam, there needs to be an extrapolation
        step every other step
        """
        if "extra" in self.opts.classifier.opt.optimizer.lower() and (
            self.logger.global_step % 2 == 0
        ):
            self.c_opt.extrapolation()
        else:
            self.c_opt.step()

    @property
    def train_loaders(self):
        """Get a zip of all training loaders

        Returns:
            generator: zip generator yielding tuples:
                (batch_rf, batch_rn, batch_sf, batch_sn)
        """
        return zip(*list(self.loaders["train"].values()))

    def update_learning_rates(self):
        if self.g_scheduler is not None:
            self.g_scheduler.step()
        if self.d_scheduler is not None:
            self.d_scheduler.step()
        if self.c_scheduler is not None:
            self.c_scheduler.step()

    @property
    def val_loaders(self):
        """Get a zip of all validation loaders

        Returns:
            generator: zip generator yielding tuples:
                (batch_rf, batch_rn, batch_sf, batch_sn)
        """
        return zip(*list(self.loaders["val"].values()))

    def run_epoch(self):
        """Runs an epoch:
        * checks trainer is setup
        * gets a tuple of batches per domain
        * sends batches to device
        * updates sequentially G, D, C
        """
        assert self.is_setup

        for i, multi_batch_tuple in enumerate(self.train_loaders):
            # create a dictionnay (domain => batch) from tuple
            # (batch_domain_0, ..., batch_domain_i)
            # and send it to self.device
            print(
                "\rEpoch {} batch {} step {}".format(
                    self.logger.epoch, i, self.logger.global_step
                )
            )

            step_start_time = time()
            multi_batch_tuple = shuffle_batch_tuple(multi_batch_tuple)

            # The `[0]` is because the domain is contained in a list
            # i.e. domain "r" is ["r"]
            multi_domain_batch = {
                batch["domain"][0]: self.batch_to_device(batch)
                for batch in multi_batch_tuple
            }
            if self.d_opt is not None:
                # freeze params of the discriminator
                for param in self.D.parameters():
                    param.requires_grad = False

            # ------------------------------
            # -----  Update Generator  -----
            # ------------------------------
            self.update_g(multi_domain_batch)

            # ----------------------------------
            # -----  Update Discriminator  -----
            # ----------------------------------
            if self.d_opt is not None:
                # unfreeze params of advent discriminator
                for param in self.D.parameters():
                    param.requires_grad = True

                self.update_d(multi_domain_batch)
<<<<<<< HEAD
            if (
                "simclr" not in self.opts.tasks
                or self.opts.gen.simclr.domain_adaptation
            ):
                self.update_c(multi_domain_batch)
=======

            # -------------------------------
            # -----  Update Classifier  -----
            # -------------------------------
            if self.opts.train.latent_domain_adaptation and self.C is not None:
                self.update_c(multi_domain_batch)

            # -----------------
            # -----  Log  -----
            # -----------------
>>>>>>> 9ed7e6a6
            self.logger.global_step += 1
            step_time = time() - step_start_time
            self.log_step_time(step_time)

<<<<<<< HEAD
        if "simclr" not in self.opts.tasks:
            if self.opts.art == "mask":
                self.log_comet_images("train", "r")
                self.log_comet_images("train", "s")
            elif self.opts.art == "paint":
                self.log_comet_images("train", "rf")
            else:
                raise ValueError("Unknown opts.art {}".format(self.opts.art))
            self.update_learning_rates()
        else:
            if self.logger.epoch == 0:  # Only want to store input images once
                self.log_comet_images("train", "r")
                if self.opts.gen.simclr.domain_adaptation:
                    self.log_comet_images("train", "s")
            elif self.logger.epoch >= 10:
                self.update_learning_rates()
=======
        for d in self.opts.domains:
            self.log_comet_images("train", d)

        self.update_learning_rates()
>>>>>>> 9ed7e6a6

    def log_step_time(self, step_time):
        """Logs step-time on comet.ml

        Args:
            step_time (float): step-time in seconds
        """
        if self.exp:
            self.exp.log_metric("Step-time", step_time, step=self.logger.global_step)

    def log_comet_images(self, mode, domain):

        save_images = {}
        if domain != "rf":
            for i, im_set in enumerate(self.display_images[mode][domain]):
                if "simclr" not in self.opts.tasks:
                    x = im_set["data"]["x"].unsqueeze(0).to(self.device)

                    self.z = self.G.encode(x)

<<<<<<< HEAD
                    for update_task, update_target in im_set["data"].items():
                        target = (
                            im_set["data"][update_task].unsqueeze(0).to(self.device)
                        )
                        task_saves = []
                        if update_task != "x":
                            if update_task not in save_images:
                                save_images[update_task] = []
                            prediction = self.G.decoders[update_task](self.z)

                            if update_task in {"m"}:
                                prediction = prediction.repeat(1, 3, 1, 1)
                                task_saves.append(x * (1.0 - prediction))
                                task_saves.append(x * (1.0 - target.repeat(1, 3, 1, 1)))
                            task_saves.append(prediction)
                            #! This assumes the output is some kind of image
                            save_images[update_task].append(x)
                            for im in task_saves:
                                save_images[update_task].append(im)
                else:
                    xi = im_set["data"]["simclr"]["xi"].unsqueeze(0).to(self.device)
                    xj = im_set["data"]["simclr"]["xj"].unsqueeze(0).to(self.device)
                    key_name = "simclr" + str(i)
                    save_images[key_name] = []
                    save_images[key_name].append(xi)
                    save_images[key_name].append(xj)
=======
                        if update_task in {"m"}:
                            prediction = prediction.repeat(1, 3, 1, 1)
                            task_saves.append(x * (1.0 - prediction))
                            task_saves.append(x * (1.0 - target.repeat(1, 3, 1, 1)))
                        task_saves.append(prediction)
                        # ! This assumes the output is some kind of image
                        save_images[update_task].append(x)
                        for im in task_saves:
                            save_images[update_task].append(im)
>>>>>>> 9ed7e6a6

            for task in save_images.keys():
                # Write images:
                self.write_images(
                    image_outputs=save_images[task],
                    mode=mode,
                    domain=domain,
                    task=task,
                    im_per_row=self.opts.comet.im_per_row.get(task, 4),
                    comet_exp=self.exp,
                )
        else:
            image_outputs = []
            for im_set in self.display_images[mode][domain]:
                x = im_set["data"]["x"].unsqueeze(0).to(self.device)
                m = im_set["data"]["m"].unsqueeze(0).to(self.device)

                z = self.sample_z(x.shape[0])
                prediction = self.G.painter(z, x * (1.0 - m))
                image_outputs.append(x * (1.0 - m))
                image_outputs.append(prediction)
                image_outputs.append(x)
                image_outputs.append(prediction * m)
            # Write images
            self.write_images(
                image_outputs=image_outputs,
                mode=mode,
                domain=domain,
                task="painter",
                im_per_row=self.opts.comet.im_per_row.get("p", 4),
                comet_exp=self.exp,
            )
        return 0

    def write_images(
        self, image_outputs, mode, domain, task, im_per_row=3, comet_exp=None
    ):
        """Save output image
        Arguments:
            image_outputs {Tensor list} -- list of output images
            im_per_row {int} -- number of images to be displayed (per row)
            file_name {str} -- name of the file where to save the images
        """
        curr_iter = self.logger.global_step
        image_outputs = torch.stack(image_outputs).squeeze()
        image_grid = vutils.make_grid(
            image_outputs, nrow=im_per_row, normalize=True, scale_each=True
        )
        image_grid = image_grid.permute(1, 2, 0).cpu().detach().numpy()

        if comet_exp is not None:
            comet_exp.log_image(
                image_grid,
                name=f"{mode}_{domain}_{task}_{str(curr_iter)}",
                step=curr_iter,
            )

    def train(self):
        """For each epoch:
        * train
        * eval
        * save
        """
        assert self.is_setup

        for self.logger.epoch in range(
            self.logger.epoch, self.logger.epoch + self.opts.train.epochs
        ):
            self.eval()
            self.run_epoch()
            self.eval(verbose=1)
            if (
                self.logger.epoch != 0
                and self.logger.epoch % self.opts.train.save_n_epochs == 0
            ):
                self.save()

    def get_g_loss(self, multi_domain_batch, verbose=0):
        m_loss = p_loss = None

        # For now, always compute "representation loss"
        g_loss = 0

        if "m" in self.opts.tasks:
            m_loss = self.get_masker_loss(multi_domain_batch)
            self.logger.losses.generator.masker = m_loss.item()
            g_loss += m_loss

        if "p" in self.opts.tasks:
            p_loss = self.get_painter_loss(multi_domain_batch)
            self.logger.losses.generator.painter = p_loss.item()
            g_loss += p_loss

        assert g_loss != 0 and not isinstance(g_loss, int), "No update in get_g_loss!"

        self.logger.losses.generator.total_loss = g_loss.item()

        return g_loss

    def update_g(self, multi_domain_batch, verbose=0):
        """Perform an update on g from multi_domain_batch which is a dictionary
        domain => batch

        * compute loss
            * if using Sam Lavoie's representational_training:
                * compute either representation_loss or translation_loss
                  depending on the current step vs opts.train.representation_steps
            * otherwise compute both
        * loss.backward()
        * g_opt_step()
            * g_opt.step() or .extrapolation() depending on self.logger.global_step
        * logs losses on comet.ml with self.log_losses(model_to_update="G")

        Args:
            multi_domain_batch (dict): dictionnary of domain batches
        """
        self.g_opt.zero_grad()
<<<<<<< HEAD
        pretrain_loss = r_loss = p_loss = None

        if "simclr" in self.opts.tasks:
            pretrain_loss = self.get_pretraining_loss(multi_domain_batch)

        # For now, always compute "representation loss"
        if "m" in self.opts.tasks:
            r_loss = self.get_representation_loss(multi_domain_batch)

        if "p" in self.opts.tasks:
            p_loss = self.get_painter_loss(multi_domain_batch)

        # if self.should_compute_t_loss():
        #    t_loss = self.get_translation_loss(multi_domain_batch)

        assert any(
            l is not None for l in [pretrain_loss, r_loss, p_loss]
        ), "All losses are None"

        g_loss = 0
        if pretrain_loss is not None:
            g_loss += pretrain_loss
            if verbose > 0:
                print("adding pretrain_loss {} to g_loss".format(pretrain_loss))
            self.logger.losses.pretraining = pretrain_loss.item()

        if r_loss is not None:
            g_loss += r_loss
            if verbose > 0:
                print("adding r_loss {} to g_loss".format(r_loss))
            self.logger.losses.representation = r_loss.item()

        if p_loss is not None:
            g_loss += p_loss
            if verbose > 0:
                print("adding p_loss {} to g_loss".format(p_loss))
            self.logger.losses.painter = p_loss.item()

        if verbose > 0:
            print("g_loss is {}".format(g_loss))

        self.logger.losses.generator.total_loss = g_loss.item()
=======
        g_loss = self.get_g_loss(multi_domain_batch, verbose)
>>>>>>> 9ed7e6a6
        g_loss.backward()
        self.g_opt_step()
        self.log_losses(model_to_update="G", mode="train")

<<<<<<< HEAD
    def get_pretraining_loss(self, multi_domain_batch):
        step_loss = 0
        lambdas = self.opts.train.lambdas
        one_hot = self.opts.classifier.loss != "cross_entropy"

        for batch_domain, batch in multi_domain_batch.items():
            if "simclr" in self.opts.tasks:
                xi = batch["data"]["simclr"]["xi"]
                xj = batch["data"]["simclr"]["xj"]
                zi = self.G.encode(xi)
                zj = self.G.encode(xj)

            # ---------------------------------
            # -----  classifier loss (1)  -----
            # ---------------------------------
            update_loss = 0
            if "simclr" in self.opts.tasks and self.opts.gen.simclr.domain_adaptation:
                # Forward pass through classifier
                out_c_i = self.C(zi)
                out_c_j = self.C(zj)

                # Cross entropy loss (with sigmoid) with fake labels to fool C
                update_loss += self.losses["C"](
                    out_c_i,
                    domains_to_class_tensor(batch["domain"], one_hot).to(self.device),
                ) + self.losses["C"](
                    out_c_j,
                    domains_to_class_tensor(batch["domain"], one_hot).to(self.device),
                )
            step_loss += lambdas.G.classifier * update_loss

            # --------------------------------------------------
            # -----  task-specific pretraining losses (2)  -----
            # --------------------------------------------------
            for update_task, update_target in batch["data"].items():
                if update_task == "simclr":
                    hi = self.G.decoders[update_task](zi)
                    hj = self.G.decoders[update_task](zj)
                    update_loss = self.losses["G"]["tasks"][update_task](hi, hj)
                    step_loss += update_loss * lambdas.G[update_task]
                    self.logger.losses.task_loss[update_task][
                        batch_domain
                    ] = update_loss.item()

        return step_loss

    def get_representation_loss(self, multi_domain_batch):
=======
    def get_masker_loss(self, multi_domain_batch):  # TODO update docstrings
>>>>>>> 9ed7e6a6
        """Only update the representation part of the model, meaning everything
        but the translation part

        * for each batch in available domains:
            * compute latent classifier loss with fake labels(1)
            * compute task-specific losses (2)
            * compute the adaptation and translation decoders' auto-encoding losses (3)
            * compute the adaptation decoder's translation losses (GAN and Cycle) (4)

        Args:
            multi_domain_batch (dict): dictionnary mapping domain names to batches from
            the trainer's loaders

        Returns:
            torch.Tensor: scalar loss tensor, weighted according to opts.train.lambdas
        """
        step_loss = 0
        lambdas = self.opts.train.lambdas
        one_hot = self.opts.classifier.loss != "cross_entropy"
        for batch_domain, batch in multi_domain_batch.items():
            # We don't care about the flooded domain here
            if batch_domain == "rf":
                continue

            x = batch["data"]["x"]
            self.z = self.G.encode(x)

            # ---------------------------------
            # -----  classifier loss (1)  -----
            # ---------------------------------
<<<<<<< HEAD
            # Forward pass through classifier, output : (batch_size, 4)
            output_classifier = self.C(self.z)
            # Cross entropy loss (with sigmoid) with fake labels to fool C
            update_loss = self.losses["G"]["classifier"](
                output_classifier,
                fake_domains_to_class_tensor(batch["domain"], one_hot),
            )
            step_loss += lambdas.G.classifier * update_loss
=======
            if self.opts.train.latent_domain_adaptation:
                output_classifier = self.C(self.z)

                # Cross entropy loss (with sigmoid) with fake labels to fool C
                update_loss = self.losses["G"]["classifier"](
                    output_classifier,
                    fake_domains_to_class_tensor(batch["domain"], one_hot),
                )

                step_loss += lambdas.G.classifier * update_loss
                self.logger.losses.generator.classifier[
                    batch_domain
                ] = update_loss.item()
>>>>>>> 9ed7e6a6

            # -------------------------------------------------
            # -----  task-specific regression losses (2)  -----
            # -------------------------------------------------
            for update_task, update_target in batch["data"].items():
                if update_task not in {"m", "p", "x"}:
                    prediction = self.G.decoders[update_task](self.z)
                    update_loss = self.losses["G"]["tasks"][update_task](
                        prediction, update_target
                    )

                    step_loss += lambdas.G[update_task] * update_loss
                    self.logger.losses.generator.task_loss[update_task][
                        batch_domain
                    ] = update_loss.item()

                # REFACTOR CONTINUE HERE
                elif update_task == "m":
                    # ? output features classifier
                    prediction = self.G.decoders[update_task](self.z)
                    # Main loss first:
                    update_loss = (
                        self.losses["G"]["tasks"][update_task]["main"](
                            prediction, update_target
                        )
                        * lambdas.G[update_task]["main"]
                    )
                    step_loss += update_loss

                    self.logger.losses.generator.task_loss[update_task]["main"][
                        batch_domain
                    ] = update_loss.item()

                    # Then TV loss
                    update_loss = self.losses["G"]["tasks"][update_task]["tv"](
                        prediction
                    )
                    step_loss += update_loss

                    self.logger.losses.generator.task_loss[update_task]["tv"][
                        batch_domain
                    ] = update_loss.item()
                    if self.opts.gen.m.use_advent:
                        # Then Advent loss
                        if batch_domain == "r":
                            pred_prime = 1 - prediction
                            prob = torch.cat([prediction, pred_prime], dim=1)

                            update_loss = self.losses["G"]["tasks"][update_task][
                                "advent"
                            ](
                                prob.to(self.device),
                                self.source_label,
                                self.D["m"]["Advent"],
                            )
                        step_loss += update_loss

                        self.logger.losses.generator.task_loss[update_task]["advent"][
                            batch_domain
                        ] = update_loss.item()
        return step_loss

    def sample_z(self, batch_size):
        return (
            torch.empty(
                batch_size,
                self.opts.gen.p.latent_dim,
                self.painter_z_h,
                self.painter_z_w,
            )
            .normal_(mean=0, std=1.0)
            .to(self.device)
        )

    def get_painter_loss(self, multi_domain_batch):
        """Computes the translation loss when flooding/deflooding images

        Args:
            multi_domain_batch (dict): dictionnary mapping domain names to batches from
            the trainer's loaders

        Returns:
            torch.Tensor: scalar loss tensor, weighted according to opts.train.lambdas
        """
        step_loss = 0
        self.g_opt.zero_grad()
        lambdas = self.opts.train.lambdas

        for batch_domain, batch in multi_domain_batch.items():
            # We don't care about the flooded domain here
            if batch_domain != "rf":
                continue

            x = batch["data"]["x"]
            m = batch["data"]["m"]  # ! different mask: hides water to be reconstructed
            z = self.sample_z(x.shape[0])
            masked_x = x * (1.0 - m)

            fake_flooded = self.G.painter(z, masked_x)

            update_loss = (
                self.losses["G"]["p"]["vgg"](
                    vgg_preprocess(fake_flooded), vgg_preprocess(x)
                )
                * lambdas.G["p"]["vgg"]
            )

            self.logger.losses.generator.p.vgg = (
                update_loss.item() * lambdas.G["p"]["vgg"]
            )
            step_loss += update_loss

            update_loss = self.losses["G"]["p"]["tv"](fake_flooded)
            self.logger.losses.generator.p.tv = update_loss.item()
            step_loss += update_loss

            update_loss = (
                self.losses["G"]["p"]["context"](fake_flooded * (1.0 - m), masked_x)
                * lambdas.G["p"]["context"]
            )

            self.logger.losses.generator.p.context = update_loss.item()
            step_loss += update_loss

            fake_d_global = self.D["p"]["global"](fake_flooded)
            fake_d_local = self.D["p"]["local"](fake_flooded * m)
            update_loss = (
                self.losses["G"]["p"]["gan"](fake_d_global, True)
                + self.losses["G"]["p"]["gan"](fake_d_local, True)
            ) * lambdas.G["p"]["gan"]

            self.logger.losses.generator.p.gan = update_loss.item()
            step_loss += update_loss

        return step_loss

    def update_d(self, multi_domain_batch, verbose=0):
        # ? split representational as in update_g
        # ? repr: domain-adaptation traduction
        self.d_opt.zero_grad()
        d_loss = self.get_d_loss(multi_domain_batch, verbose)

        d_loss.backward()
        self.d_opt_step()

        self.logger.losses.discriminator.total_loss = d_loss.item()
        self.log_losses(model_to_update="D", mode="train")

    def get_d_loss(self, multi_domain_batch, verbose=0):
        """Compute the discriminators' losses:

        * for each domain-specific batch:
        * encode the image
        * get the conditioning tensor if using spade
        * source domain is the data's domain, sequentially r|s then f|n
        * get the target domain accordingly
        * compute the translated image from the data
        * compute the source domain discriminator's loss on the data
        * compute the target domain discriminator's loss on the translated image

        # ? In this setting, each D[decoder][domain] is updated twice towards
        # real or fake data

        See readme's update d section for details

        Args:
            multi_domain_batch ([type]): [description]

        Returns:
            [type]: [description]
        """

        disc_loss = {
            "m": {"Advent": 0},
            "p": {"global": 0, "local": 0},
        }

        for batch_domain, batch in multi_domain_batch.items():
            x = batch["data"]["x"]
            m = batch["data"]["m"]

            if batch_domain == "rf":
                # sample vector
                z_paint = self.sample_z(x.shape[0])
                fake = self.G.painter(z_paint, x * (1.0 - m))
                fake_d_global = self.D["p"]["global"](fake)
                real_d_global = self.D["p"]["global"](x)
                fake_d_local = self.D["p"]["local"](fake * m)
                real_d_local = self.D["p"]["local"](x * m)

                global_loss = self.losses["D"]["default"](
                    fake_d_global, False
                ) + self.losses["D"]["default"](real_d_global, True)

                local_loss = self.losses["D"]["default"](
                    fake_d_local, False
                ) + self.losses["D"]["default"](real_d_local, True)

                disc_loss["p"]["global"] += global_loss
                disc_loss["p"]["local"] += local_loss

            else:
                z = self.G.encode(x)
                if "m" in self.opts.tasks:
                    if self.opts.gen.m.use_advent:
                        if verbose > 0:
                            print("Now training the ADVENT discriminator!")
                        fake_mask = self.G.decoders["m"](z)
                        fake_complementary_mask = 1 - fake_mask
                        prob = torch.cat([fake_mask, fake_complementary_mask], dim=1)
                        prob = prob.detach()

                        if batch_domain == "r":
                            loss_main = self.losses["D"]["advent"](
                                prob.to(self.device),
                                self.target_label,
                                self.D["m"]["Advent"],
                            )

                            disc_loss["m"]["Advent"] += (
                                self.opts.train.lambdas.advent.adv_main * loss_main
                            )
                        elif batch_domain == "s":
                            loss_main = self.losses["D"]["advent"](
                                prob.to(self.device),
                                self.source_label,
                                self.D["m"]["Advent"],
                            )

                            disc_loss["m"]["Advent"] += (
                                self.opts.train.lambdas.advent.adv_main * loss_main
                            )
                        else:
                            continue

        self.logger.losses.discriminator.update(
            {
                dom: {
                    k: v.item() if isinstance(v, torch.Tensor) else v
                    for k, v in d.items()
                }
                for dom, d in disc_loss.items()
            }
        )

        loss = sum(v for d in disc_loss.values() for k, v in d.items())
        return loss

    def update_c(self, multi_domain_batch):
        """
        Update the classifier using normal labels

        Args:
            multi_domain_batch (dict): dictionnary mapping domain names to batches from
                the trainer's loaders

        """
        self.c_opt.zero_grad()
        c_loss = self.get_classifier_loss(multi_domain_batch)
        # ? Log policy
        self.logger.losses.classifier = c_loss.item()
        c_loss.backward()
        self.c_opt_step()

    def get_classifier_loss(self, multi_domain_batch):
        """Compute the loss of the domain classifier with real labels

        Args:
            multi_domain_batch (dict): dictionnary mapping domain names to batches from
            the trainer's loaders

        Returns:
            torch.Tensor: scalar loss tensor, weighted according to opts.train.lambdas.C
        """
        loss = 0
        lambdas = self.opts.train.lambdas
        one_hot = self.opts.classifier.loss != "cross_entropy"
        for batch_domain, batch in multi_domain_batch.items():
            if "simclr" not in self.opts.tasks:
                # We don't care about the flooded domain here
                if batch_domain == "rf":
                    continue
                self.z = self.G.encode(batch["data"]["x"])
                # Forward through classifier, output classifier = (batch_size, 4)
                output_classifier = self.C(self.z)
                # Cross entropy loss (with sigmoid)
                update_loss = self.losses["C"](
                    output_classifier,
                    domains_to_class_tensor(batch["domain"], one_hot).to(self.device),
                )
            else:
                zi = self.G.encode(batch["data"]["simclr"]["xi"])
                zj = self.G.encode(batch["data"]["simclr"]["xj"])
                out_c_i = self.C(zi)
                out_c_j = self.C(zj)
                update_loss = self.losses["C"](
                    out_c_i,
                    domains_to_class_tensor(batch["domain"], one_hot).to(self.device),
                ) + self.losses["C"](
                    out_c_j,
                    domains_to_class_tensor(batch["domain"], one_hot).to(self.device),
                )
            loss += update_loss

        return lambdas.C * loss

    def eval(self, num_threads=5, verbose=0):
        print("*******************EVALUATING***********************")
        val_logger = None
        for i, multi_batch_tuple in enumerate(self.val_loaders):
            # create a dictionnary (domain => batch) from tuple
            # (batch_domain_0, ..., batch_domain_i)
            # and send it to self.device
            multi_domain_batch = {
                batch["domain"][0]: self.batch_to_device(batch)
                for batch in multi_batch_tuple
            }
            self.get_g_loss(multi_domain_batch, verbose)

<<<<<<< HEAD
            # ----------------------------------------------
            # -----  Infer separately for each domain  -----
            # ----------------------------------------------
            for domain, domain_batch in multi_domain_batch.items():

                if "simclr" in self.opts.tasks:
                    xi = domain_batch["data"]["simclr"]["xi"]
                    xj = domain_batch["data"]["simclr"]["xj"]
                    zi = self.G.encode(xi)
                    zj = self.G.encode(xj)
                else:
                    x = domain_batch["data"]["x"]
                    self.z = self.G.encode(x)
                # Don't infer if domains has enough images

                if verbose > 0:
                    print(f"Inferring batch {i} domain {domain}")

                # translator = "f" if "n" in domain else "n"
                # domain_batch = slice_batch(domain_batch, remaining)
                # translated = self.G.translate_batch(domain_batch, translator)
                # Get task losses:
                task_tensors = {}
                for update_task, update_target in domain_batch["data"].items():
                    # task t (=translation) will be done in get_translation_loss
                    # task a (=adaptation) and x (=auto-encoding) will be done hereafter
                    if update_task not in {"t", "a", "x", "m", "simclr"}:
                        # ? output features classifier
                        prediction = self.G.decoders[update_task](self.z)
                        task_tensors[update_task] = prediction
                        update_loss = self.losses["G"]["tasks"][update_task](
                            prediction, update_target
                        )
                        self.logger.losses.generator.task_loss[update_task][
                            domain
                        ] = update_loss.item()

                    if update_task == "m":
                        # ? output features classifier
                        prediction = self.G.decoders[update_task](self.z)
                        task_tensors[update_task] = prediction

                        # Main loss first:
                        update_loss = (
                            self.losses["G"]["tasks"][update_task]["main"](
                                prediction, update_target
                            )
                            * lambdas.G[update_task]["main"]
                        )
                        self.logger.losses.generator.task_loss[update_task]["main"][
                            domain
                        ] = update_loss.item()

                        # Then TV loss
                        update_loss = self.losses["G"]["tasks"][update_task]["tv"](
                            prediction
                        )
                        self.logger.losses.generator.task_loss[update_task]["tv"][
                            domain
                        ] = update_loss.item()
                    if update_task == "simclr":
                        hi = self.G.decoders[update_task](zi)
                        hj = self.G.decoders[update_task](zj)
                        update_loss = self.losses["G"]["tasks"][update_task](hi, hj)
                        self.logger.losses.task_loss[update_task][
                            domain
                        ] = update_loss.item()
        self.log_losses(model_to_update="G", mode="val")

        if "simclr" not in self.opts.tasks:
            if self.opts.art == "mask":
                self.log_comet_images("val", "r")
                self.log_comet_images("val", "s")
            elif self.opts.art == "paint":
                self.log_comet_images("val", "rf")
            else:
                raise ValueError("Unknown opts.art {}".format(self.opts.art))
        else:
            if self.logger.epoch == 0:  # Only want to store input images once
                self.log_comet_images("train", "r")
                if self.opts.gen.simclr.domain_adaptation:
                    self.log_comet_images("train", "s")
=======
            if val_logger is None:
                val_logger = deepcopy(self.logger.losses.generator)
            else:
                val_logger = sum_dict(val_logger, self.logger.losses.generator)

        val_logger = div_dict(val_logger, i + 1)
        self.logger.losses.generator = val_logger
        self.log_losses(model_to_update="G", mode="val")

        for d in self.opts.domains:
            self.log_comet_images("val", d)

>>>>>>> 9ed7e6a6
        print("******************DONE EVALUATING*********************")

    def save(self):
        save_dir = Path(self.opts.output_path) / Path("checkpoints")
        save_dir.mkdir(exist_ok=True)
        save_path = Path("latest_ckpt.pth")
        save_path = save_dir / save_path

        # Construct relevant state dicts / optims:
        # Save at least G
        save_dict = {
            "epoch": self.logger.epoch,
            "G": self.G.state_dict(),
            "g_opt": self.g_opt.state_dict(),
            "step": self.logger.global_step,
        }

        if self.C is not None and get_num_params(self.C) > 0:
            save_dict["C"] = self.C.state_dict()
            save_dict["c_opt"] = self.c_opt.state_dict()
        if self.D is not None and get_num_params(self.D) > 0:
            save_dict["D"] = self.D.state_dict()
            save_dict["d_opt"] = self.d_opt.state_dict()

        if "simclr" in self.opts.tasks:  # We only want to save the encoder
            save_dict = self.G.encoder.state_dict()

        torch.save(save_dict, save_path)

    def resume(self):
        # load_path = self.get_latest_ckpt()
        load_path = Path(self.opts.output_path) / Path("checkpoints/latest_ckpt.pth")
        checkpoint = torch.load(load_path)
        print(f"Resuming model from {load_path}")
        self.G.load_state_dict(checkpoint["G"])
        self.g_opt.load_state_dict(checkpoint["g_opt"])
        self.logger.epoch = checkpoint["epoch"]
        self.logger.global_step = checkpoint["step"]
        # Round step to even number for extraGradient
        if self.logger.global_step % 2 != 0:
            self.logger.global_step += 1

        if self.C is not None and get_num_params(self.C) > 0:
            self.C.load_state_dict(checkpoint["C"])
            self.c_opt.load_state_dict(checkpoint["c_opt"])

        if self.D is not None and get_num_params(self.D) > 0:
            self.D.load_state_dict(checkpoint["D"])
            self.d_opt.load_state_dict(checkpoint["d_opt"])

    def get_latest_ckpt(self):
        load_dir = Path(self.opts.output_path) / Path("checkpoints")
        ckpts = os.listdir(str(load_dir.resolve()))
        max_epoch = 0
        max_ckpt = ""
        for ckpt in ckpts:
            ckpt = Path(ckpt)
            epoch = int(ckpt.stem.split("_")[-1])
            if epoch > max_epoch:
                max_epoch = epoch
                max_ckpt = ckpt
        return Path(self.opts.output_path) / Path("checkpoints") / max_ckpt<|MERGE_RESOLUTION|>--- conflicted
+++ resolved
@@ -13,28 +13,11 @@
 from addict import Dict
 from comet_ml import Experiment
 
-<<<<<<< HEAD
-from omnigan.classifier import get_classifier
-from omnigan.data import get_all_loaders, get_simclr_loaders
-from omnigan.discriminator import get_dis
-from omnigan.generator import get_gen
-from omnigan.losses import (
-    BinaryCrossEntropy,
-    CrossEntropy,
-    PixelCrossEntropy,
-    L1Loss,
-    MSELoss,
-    GANLoss,
-    get_losses,
-    TVLoss,
-)
-=======
 from omnigan.classifier import OmniClassifier, get_classifier
 from omnigan.data import get_all_loaders
 from omnigan.discriminator import OmniDiscriminator, get_dis
 from omnigan.generator import OmniGenerator, get_gen
 from omnigan.losses import get_losses
->>>>>>> 9ed7e6a6
 from omnigan.optim import get_optimizer
 from omnigan.tutils import (
     domains_to_class_tensor,
@@ -113,11 +96,7 @@
         if self.opts.train.log_level == 1:
             # Only log aggregated losses: delete other keys in losses
             for k in loss_to_update:
-<<<<<<< HEAD
-                if k not in {"representation", "generator", "painter"}:
-=======
                 if k not in {"masker", "total_loss", "painter"}:
->>>>>>> 9ed7e6a6
                     del losses[k]
         # convert losses into a single-level dictionnary
 
@@ -222,10 +201,9 @@
         else:
             self.loaders = get_all_loaders(self.opts)
 
-<<<<<<< HEAD
-        self.G = get_gen(self.opts, verbose=self.verbose).to(self.device)
-        self.latent_shape = self.compute_latent_shape()
-
+        self.G: OmniGenerator = get_gen(self.opts, verbose=self.verbose).to(self.device)
+        if self.G.encoder is not None:
+            self.latent_shape = self.compute_latent_shape()
         if "simclr" in self.opts.tasks:
             self.G.decoders["simclr"].setup(
                 self.latent_shape, self.opts.gen.simclr.output_size, self.device
@@ -234,18 +212,7 @@
             self.input_shape = self.compute_input_shape()
             self.painter_z_h = self.input_shape[-2] // (2 ** self.opts.gen.p.spade_n_up)
             self.painter_z_w = self.input_shape[-1] // (2 ** self.opts.gen.p.spade_n_up)
-
-        self.D = get_dis(self.opts, verbose=self.verbose).to(self.device)
-        self.C = get_classifier(self.opts, self.latent_shape, verbose=self.verbose).to(
-=======
-        self.G: OmniGenerator = get_gen(self.opts, verbose=self.verbose).to(self.device)
-        if self.G.encoder is not None:
-            self.latent_shape = self.compute_latent_shape()
-        self.input_shape = self.compute_input_shape()
-        self.painter_z_h = self.input_shape[-2] // (2 ** self.opts.gen.p.spade_n_up)
-        self.painter_z_w = self.input_shape[-1] // (2 ** self.opts.gen.p.spade_n_up)
         self.D: OmniDiscriminator = get_dis(self.opts, verbose=self.verbose).to(
->>>>>>> 9ed7e6a6
             self.device
         )
         self.C: OmniClassifier = None
@@ -263,20 +230,6 @@
             self.G, self.opts.gen.opt, T_max=t_max,
         )
 
-<<<<<<< HEAD
-        print("---------------------------")
-        print("num params encoder: ", get_num_params(self.G.encoder))
-        if "simclr" not in self.opts.tasks:
-            print("num params decoder: ", get_num_params(self.G.decoders["m"]))
-            print("num params painter: ", get_num_params(self.G.painter))
-            print("num params classif: ", get_num_params(self.C))
-            print("num params discrim: ", get_num_params(self.D))
-        elif "simclr" in self.opts.tasks and self.opts.gen.simclr.domain_adaptation:
-            print("num params classif: ", get_num_params(self.C))
-        print("---------------------------")
-
-=======
->>>>>>> 9ed7e6a6
         if get_num_params(self.D) > 0:
             self.d_opt, self.d_scheduler = get_optimizer(self.D, self.opts.dis.opt)
         else:
@@ -369,7 +322,10 @@
 
     def update_learning_rates(self):
         if self.g_scheduler is not None:
-            self.g_scheduler.step()
+            if "simclr" not in self.opts.tasks:
+                self.g_scheduler.step()
+            elif self.logger.epoch >= 10:
+                self.g_scheduler.step()
         if self.d_scheduler is not None:
             self.d_scheduler.step()
         if self.c_scheduler is not None:
@@ -432,13 +388,6 @@
                     param.requires_grad = True
 
                 self.update_d(multi_domain_batch)
-<<<<<<< HEAD
-            if (
-                "simclr" not in self.opts.tasks
-                or self.opts.gen.simclr.domain_adaptation
-            ):
-                self.update_c(multi_domain_batch)
-=======
 
             # -------------------------------
             # -----  Update Classifier  -----
@@ -449,34 +398,14 @@
             # -----------------
             # -----  Log  -----
             # -----------------
->>>>>>> 9ed7e6a6
             self.logger.global_step += 1
             step_time = time() - step_start_time
             self.log_step_time(step_time)
 
-<<<<<<< HEAD
-        if "simclr" not in self.opts.tasks:
-            if self.opts.art == "mask":
-                self.log_comet_images("train", "r")
-                self.log_comet_images("train", "s")
-            elif self.opts.art == "paint":
-                self.log_comet_images("train", "rf")
-            else:
-                raise ValueError("Unknown opts.art {}".format(self.opts.art))
-            self.update_learning_rates()
-        else:
-            if self.logger.epoch == 0:  # Only want to store input images once
-                self.log_comet_images("train", "r")
-                if self.opts.gen.simclr.domain_adaptation:
-                    self.log_comet_images("train", "s")
-            elif self.logger.epoch >= 10:
-                self.update_learning_rates()
-=======
         for d in self.opts.domains:
             self.log_comet_images("train", d)
 
         self.update_learning_rates()
->>>>>>> 9ed7e6a6
 
     def log_step_time(self, step_time):
         """Logs step-time on comet.ml
@@ -497,7 +426,6 @@
 
                     self.z = self.G.encode(x)
 
-<<<<<<< HEAD
                     for update_task, update_target in im_set["data"].items():
                         target = (
                             im_set["data"][update_task].unsqueeze(0).to(self.device)
@@ -524,17 +452,6 @@
                     save_images[key_name] = []
                     save_images[key_name].append(xi)
                     save_images[key_name].append(xj)
-=======
-                        if update_task in {"m"}:
-                            prediction = prediction.repeat(1, 3, 1, 1)
-                            task_saves.append(x * (1.0 - prediction))
-                            task_saves.append(x * (1.0 - target.repeat(1, 3, 1, 1)))
-                        task_saves.append(prediction)
-                        # ! This assumes the output is some kind of image
-                        save_images[update_task].append(x)
-                        for im in task_saves:
-                            save_images[update_task].append(im)
->>>>>>> 9ed7e6a6
 
             for task in save_images.keys():
                 # Write images:
@@ -613,7 +530,7 @@
                 self.save()
 
     def get_g_loss(self, multi_domain_batch, verbose=0):
-        m_loss = p_loss = None
+        pretrain_loss = m_loss = p_loss = None
 
         # For now, always compute "representation loss"
         g_loss = 0
@@ -627,6 +544,10 @@
             p_loss = self.get_painter_loss(multi_domain_batch)
             self.logger.losses.generator.painter = p_loss.item()
             g_loss += p_loss
+
+        if "simclr" in self.opts.tasks:
+            pretrain_loss = self.get_pretraining_loss(multi_domain_batch)
+            g_loss += pretrain_loss
 
         assert g_loss != 0 and not isinstance(g_loss, int), "No update in get_g_loss!"
 
@@ -652,57 +573,11 @@
             multi_domain_batch (dict): dictionnary of domain batches
         """
         self.g_opt.zero_grad()
-<<<<<<< HEAD
-        pretrain_loss = r_loss = p_loss = None
-
-        if "simclr" in self.opts.tasks:
-            pretrain_loss = self.get_pretraining_loss(multi_domain_batch)
-
-        # For now, always compute "representation loss"
-        if "m" in self.opts.tasks:
-            r_loss = self.get_representation_loss(multi_domain_batch)
-
-        if "p" in self.opts.tasks:
-            p_loss = self.get_painter_loss(multi_domain_batch)
-
-        # if self.should_compute_t_loss():
-        #    t_loss = self.get_translation_loss(multi_domain_batch)
-
-        assert any(
-            l is not None for l in [pretrain_loss, r_loss, p_loss]
-        ), "All losses are None"
-
-        g_loss = 0
-        if pretrain_loss is not None:
-            g_loss += pretrain_loss
-            if verbose > 0:
-                print("adding pretrain_loss {} to g_loss".format(pretrain_loss))
-            self.logger.losses.pretraining = pretrain_loss.item()
-
-        if r_loss is not None:
-            g_loss += r_loss
-            if verbose > 0:
-                print("adding r_loss {} to g_loss".format(r_loss))
-            self.logger.losses.representation = r_loss.item()
-
-        if p_loss is not None:
-            g_loss += p_loss
-            if verbose > 0:
-                print("adding p_loss {} to g_loss".format(p_loss))
-            self.logger.losses.painter = p_loss.item()
-
-        if verbose > 0:
-            print("g_loss is {}".format(g_loss))
-
-        self.logger.losses.generator.total_loss = g_loss.item()
-=======
         g_loss = self.get_g_loss(multi_domain_batch, verbose)
->>>>>>> 9ed7e6a6
         g_loss.backward()
         self.g_opt_step()
         self.log_losses(model_to_update="G", mode="train")
 
-<<<<<<< HEAD
     def get_pretraining_loss(self, multi_domain_batch):
         step_loss = 0
         lambdas = self.opts.train.lambdas
@@ -749,10 +624,7 @@
 
         return step_loss
 
-    def get_representation_loss(self, multi_domain_batch):
-=======
     def get_masker_loss(self, multi_domain_batch):  # TODO update docstrings
->>>>>>> 9ed7e6a6
         """Only update the representation part of the model, meaning everything
         but the translation part
 
@@ -783,16 +655,6 @@
             # ---------------------------------
             # -----  classifier loss (1)  -----
             # ---------------------------------
-<<<<<<< HEAD
-            # Forward pass through classifier, output : (batch_size, 4)
-            output_classifier = self.C(self.z)
-            # Cross entropy loss (with sigmoid) with fake labels to fool C
-            update_loss = self.losses["G"]["classifier"](
-                output_classifier,
-                fake_domains_to_class_tensor(batch["domain"], one_hot),
-            )
-            step_loss += lambdas.G.classifier * update_loss
-=======
             if self.opts.train.latent_domain_adaptation:
                 output_classifier = self.C(self.z)
 
@@ -806,7 +668,6 @@
                 self.logger.losses.generator.classifier[
                     batch_domain
                 ] = update_loss.item()
->>>>>>> 9ed7e6a6
 
             # -------------------------------------------------
             # -----  task-specific regression losses (2)  -----
@@ -1126,90 +987,6 @@
             }
             self.get_g_loss(multi_domain_batch, verbose)
 
-<<<<<<< HEAD
-            # ----------------------------------------------
-            # -----  Infer separately for each domain  -----
-            # ----------------------------------------------
-            for domain, domain_batch in multi_domain_batch.items():
-
-                if "simclr" in self.opts.tasks:
-                    xi = domain_batch["data"]["simclr"]["xi"]
-                    xj = domain_batch["data"]["simclr"]["xj"]
-                    zi = self.G.encode(xi)
-                    zj = self.G.encode(xj)
-                else:
-                    x = domain_batch["data"]["x"]
-                    self.z = self.G.encode(x)
-                # Don't infer if domains has enough images
-
-                if verbose > 0:
-                    print(f"Inferring batch {i} domain {domain}")
-
-                # translator = "f" if "n" in domain else "n"
-                # domain_batch = slice_batch(domain_batch, remaining)
-                # translated = self.G.translate_batch(domain_batch, translator)
-                # Get task losses:
-                task_tensors = {}
-                for update_task, update_target in domain_batch["data"].items():
-                    # task t (=translation) will be done in get_translation_loss
-                    # task a (=adaptation) and x (=auto-encoding) will be done hereafter
-                    if update_task not in {"t", "a", "x", "m", "simclr"}:
-                        # ? output features classifier
-                        prediction = self.G.decoders[update_task](self.z)
-                        task_tensors[update_task] = prediction
-                        update_loss = self.losses["G"]["tasks"][update_task](
-                            prediction, update_target
-                        )
-                        self.logger.losses.generator.task_loss[update_task][
-                            domain
-                        ] = update_loss.item()
-
-                    if update_task == "m":
-                        # ? output features classifier
-                        prediction = self.G.decoders[update_task](self.z)
-                        task_tensors[update_task] = prediction
-
-                        # Main loss first:
-                        update_loss = (
-                            self.losses["G"]["tasks"][update_task]["main"](
-                                prediction, update_target
-                            )
-                            * lambdas.G[update_task]["main"]
-                        )
-                        self.logger.losses.generator.task_loss[update_task]["main"][
-                            domain
-                        ] = update_loss.item()
-
-                        # Then TV loss
-                        update_loss = self.losses["G"]["tasks"][update_task]["tv"](
-                            prediction
-                        )
-                        self.logger.losses.generator.task_loss[update_task]["tv"][
-                            domain
-                        ] = update_loss.item()
-                    if update_task == "simclr":
-                        hi = self.G.decoders[update_task](zi)
-                        hj = self.G.decoders[update_task](zj)
-                        update_loss = self.losses["G"]["tasks"][update_task](hi, hj)
-                        self.logger.losses.task_loss[update_task][
-                            domain
-                        ] = update_loss.item()
-        self.log_losses(model_to_update="G", mode="val")
-
-        if "simclr" not in self.opts.tasks:
-            if self.opts.art == "mask":
-                self.log_comet_images("val", "r")
-                self.log_comet_images("val", "s")
-            elif self.opts.art == "paint":
-                self.log_comet_images("val", "rf")
-            else:
-                raise ValueError("Unknown opts.art {}".format(self.opts.art))
-        else:
-            if self.logger.epoch == 0:  # Only want to store input images once
-                self.log_comet_images("train", "r")
-                if self.opts.gen.simclr.domain_adaptation:
-                    self.log_comet_images("train", "s")
-=======
             if val_logger is None:
                 val_logger = deepcopy(self.logger.losses.generator)
             else:
@@ -1222,7 +999,6 @@
         for d in self.opts.domains:
             self.log_comet_images("val", d)
 
->>>>>>> 9ed7e6a6
         print("******************DONE EVALUATING*********************")
 
     def save(self):
