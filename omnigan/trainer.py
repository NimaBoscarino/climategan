--- conflicted
+++ resolved
@@ -860,28 +860,12 @@
 
             for domain in mode_dict:
 
-<<<<<<< HEAD
-    def log_learning_rates(self):
-        lrs = {}
-        if self.exp:
-            if self.g_scheduler is not None:
-                for name, lr in zip(self.lr_names["G"], self.g_scheduler.get_last_lr()):
-                    lrs[f"lr_G_{name}"] = lr
-            if self.d_scheduler is not None:
-                for name, lr in zip(self.lr_names["D"], self.d_scheduler.get_last_lr()):
-                    lrs[f"lr_D_{name}"] = lr
-            if self.c_scheduler is not None:
-                for name, lr in zip(self.lr_names["C"], self.c_scheduler.get_last_lr()):
-                    lrs[f"lr_C_{name}"] = lr
-            self.exp.log_metrics(lrs, step=self.logger.global_step)
-=======
                 if self.kitti_pretrain and domain == "kitti":
                     target_dict = self.kitty_display_images
                 else:
                     if domain == "kitti":
                         continue
                     target_dict = self.base_display_images
->>>>>>> 68a7ce16
 
                 dataset = self.all_loaders[mode][domain].dataset
                 display_indices = (
