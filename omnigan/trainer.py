--- conflicted
+++ resolved
@@ -9,41 +9,22 @@
 from addict import Dict
 from pathlib import Path
 
-import torch.nn.functional as F
 from omnigan.classifier import get_classifier
 from omnigan.data import get_all_loaders
 from omnigan.discriminator import get_dis
 from omnigan.generator import get_gen
-from omnigan.losses import (
-    BinaryCrossEntropy,
-    CrossEntropy,
-    PixelCrossEntropy,
-    L1Loss,
-    MSELoss,
-    GANLoss,
-    get_losses,
-    TVLoss,
-    BCELoss,
-    cross_entropy_2d,
-    prob_2_entropy,
-    ADVENTAdversarialLoss,
-)
+from omnigan.losses import get_losses
 from omnigan.optim import get_optimizer
 from omnigan.mega_depth import get_mega_model
 from omnigan.utils import flatten_opts
 from omnigan.tutils import (
     domains_to_class_tensor,
-    fake_batch,
     fake_domains_to_class_tensor,
     freeze,
-    save_batch,
-    slice_batch,
     shuffle_batch_tuple,
-    get_conditioning_tensor,
     get_num_params,
     vgg_preprocess,
 )
-import torch.nn as nn
 import torchvision.utils as vutils
 import os
 
@@ -395,7 +376,7 @@
                             task_saves.append(x * (1.0 - prediction))
                             task_saves.append(x * (1.0 - target.repeat(1, 3, 1, 1)))
                         task_saves.append(prediction)
-                        #! This assumes the output is some kind of image
+                        # ! This assumes the output is some kind of image
                         save_images[update_task].append(x)
                         for im in task_saves:
                             save_images[update_task].append(im)
@@ -654,114 +635,6 @@
                         batch_domain
                     ] = update_loss.item()
 
-<<<<<<< HEAD
-                    # Then ADVENT Fool loss
-                    if batch_domain == "r":
-                        for param in self.D["m"]["maskAdvent"].parameters():
-                            param.requires_grad = False
-                        pred = prediction[:, 0, :, :]
-                        pred_prime = 1 - pred
-                        prob = torch.stack([pred, pred_prime]).transpose(0, 1)
-                        update_loss = self.losses["G"]["tasks"][update_task]["advent"](
-                            None,
-                            prob.to(self.device),
-                            self.source_label,
-                            self.D["m"]["maskAdvent"],
-                        )
-                        self.logger.losses.task_loss[update_task]["advent"][
-                            batch_domain
-                        ] = update_loss.item()
-
-            #! Translation and Adaptation components. Ignore for now...
-            """
-            # ------------------------------------------------------
-            # -----  auto-encoding update for translation (3)  -----
-            # ------------------------------------------------------
-            translation_decoder = batch_domain[-1]
-
-            cond = None
-            if self.opts.gen.t.use_spade:
-                cond = get_conditioning_tensor(x, task_tensors)
-
-            reconstruction = self.G.decoders["t"][translation_decoder](self.z, cond)
-            update_loss = self.losses["G"]["t"]["auto"](x, reconstruction)
-            step_loss += lambdas.G.t.auto * update_loss
-            self.logger.losses.t.auto[batch_domain] = update_loss.item()
-            self.debug("get_representation_loss", locals(), 1)
-
-            # -----------------------------------------------------
-            # -----  auto-encoding update for adaptation (3)  -----
-            # -----------------------------------------------------
-            adaptation_decoder = batch_domain[0]
-            reconstruction = self.G.decoders["a"][adaptation_decoder](self.z)
-            update_loss = self.losses["G"]["a"]["auto"](x, reconstruction)
-            step_loss += lambdas.G.a.auto * update_loss
-            self.logger.losses.a.auto[batch_domain] = update_loss.item()
-            self.debug("get_representation_loss", locals(), 2)
-            """
-
-        # ---------------------------------------------
-        # -----  Adaptation translation task (4)  -----
-        # ---------------------------------------------
-        # TODO include semantic matching loss
-        # ? * Is this really part of the representation phase => yes
-        # ? * freeze second pass => yes
-        # ? * how to use noisy labels Alex Lamb ICT (we don't have ground truth in the
-        # ?   real world so is it better to use noisy, noisy + ICT or no label in this
-        # ?   case?)
-        """
-        # only do this if adaptation is specified in opts
-        if "a" in self.opts.tasks:
-            adaptation_tasks = []
-            if "rn" in multi_domain_batch and "sn" in multi_domain_batch:
-                adaptation_tasks.append(("rn", "sn"))
-                adaptation_tasks.append(("sn", "rn"))
-            if "rf" in multi_domain_batch and "sf" in multi_domain_batch:
-                adaptation_tasks.append(("rf", "sf"))
-                adaptation_tasks.append(("sf", "rf"))
-            # adaptation_tasks = all adaptation possible real to sim and sim to real,
-            # flooded or not
-            assert len(adaptation_tasks) > 0
-
-            for source_domain, target_domain in adaptation_tasks:
-
-                real = multi_domain_batch[source_domain]["data"]["x"]
-                z_real = self.G.encode(real)
-                fake = self.G.decoders["a"][target_domain[0]](z_real)
-                z_fake = self.G.encode(fake)
-                cycle = self.G.decoders["a"][source_domain[0]](z_fake)
-
-                self.debug("get_representation_loss", locals(), 3)
-
-                d_fake = self.D["a"][target_domain[0]](fake)
-                d_cycle = self.D["a"][source_domain[0]](cycle)
-
-                # ----------------------
-                # -----  GAN Loss  -----
-                # ----------------------
-                update_loss = self.losses["G"]["a"]["gan"](d_fake, True)
-                step_loss += lambdas.G.a.gan * update_loss
-                self.logger.losses.a.gan[
-                    "{} > {}".format(source_domain, target_domain)
-                ] = update_loss.item()
-                # ? compute GAN loss on cycle reconstruction?
-                update_loss = self.losses["G"]["a"]["gan"](d_cycle, True)
-                step_loss += lambdas.G.a.gan * update_loss
-                self.logger.losses.a.gan[
-                    "{} > {}".format(source_domain, target_domain)
-                ] += update_loss.item()
-                # --------------------------------------
-                # -----  Translation (Cycle) Loss  -----
-                # --------------------------------------
-                update_loss = self.losses["G"]["a"]["cycle"](real, cycle)
-                step_loss += lambdas.G.a.cycle * update_loss
-                self.logger.losses.a.cycle[
-                    "{} > {}".format(source_domain, target_domain)
-                ] = update_loss.item()
-        """
-
-=======
->>>>>>> 9a0ad1f1
         return step_loss
 
     def get_painter_loss(self, multi_domain_batch):
@@ -871,75 +744,16 @@
         Returns:
             [type]: [description]
         """
-<<<<<<< HEAD
         zerotensor = torch.tensor(0).to(self.device)
         disc_loss = {
-            "a": {"r": zerotensor, "s": zerotensor},
-            "t": {"f": zerotensor, "n": zerotensor},
             "m": {"maskAdvent": zerotensor},
+            "p": {"global": zerotensor, "local": zerotensor},
         }
-=======
-
-        disc_loss = {"p": {"global": 0, "local": 0}}
-        for batch_domain, batch in multi_domain_batch.items():
->>>>>>> 9a0ad1f1
 
         for batch_domain, batch in multi_domain_batch.items():
             x = batch["data"]["x"]
             m = batch["data"]["m"]
             z = self.G.encode(x)
-<<<<<<< HEAD
-            cond = None
-            if "a" in self.opts.tasks or "t" in self.opts.tasks:
-                if self.opts.gen.t.use_spade:
-                    task_tensors = self.G.decode_tasks(z)
-                    cond = get_conditioning_tensor(x, task_tensors)
-                for i, source_domain in enumerate(batch_domain):
-                    target_domain = self.translation_map[source_domain]
-                    decoder = "a" if i == 0 else "t"
-                    fake = self.G.decoders[decoder][target_domain](z, cond)
-                    fake_d = self.D[decoder][target_domain](fake)
-                    real_d = self.D[decoder][source_domain](x)
-                    fake_loss = self.losses["D"](fake_d, False)
-                    real_loss = self.losses["D"](real_d, True)
-                    disc_loss[decoder][target_domain] += fake_loss
-                    disc_loss[decoder][source_domain] += real_loss
-
-                    if verbose > 0:
-                        print(
-                            f"Batch {batch_domain} > {decoder}: {source_domain} to real "
-                        )
-                        print(
-                            f"Batch {batch_domain} > {decoder}: {target_domain} to fake "
-                        )
-            if "m" in self.opts.tasks:
-                if verbose > 0:
-                    print("Now training the ADVENT discriminator!")
-
-                for param in self.D["m"]["maskAdvent"].parameters():
-                    param.requires_grad = True
-                z_decode = self.G.decoders["m"](z)
-                z_decode = z_decode[:, 0, :, :]
-                z_prime = 1 - z_decode
-                prob = torch.stack([z_decode, z_prime]).transpose(0, 1)
-                prob = prob.detach()
-                if batch_domain == "r":
-                    disc_loss["m"]["maskAdvent"] += self.losses["D.m.advent"](
-                        None,
-                        prob.to(self.device),
-                        self.target_label,
-                        self.D["m"]["maskAdvent"],
-                    )
-                elif batch_domain == "s":
-                    disc_loss["m"]["maskAdvent"] += self.losses["D.m.advent"](
-                        None,
-                        prob.to(self.device),
-                        self.source_label,
-                        self.D["m"]["maskAdvent"],
-                    )
-                else:
-                    raise Exception("Wrong Domain Input!")
-=======
 
             if batch_domain == "rf":
                 # sample vector
@@ -972,8 +786,33 @@
                 disc_loss["p"]["local"] += local_loss
 
             else:
-                continue
->>>>>>> 9a0ad1f1
+                if "m" in self.opts.tasks:
+                    if verbose > 0:
+                        print("Now training the ADVENT discriminator!")
+
+                    for param in self.D["m"]["maskAdvent"].parameters():
+                        param.requires_grad = True
+                    z_decode = self.G.decoders["m"](z)
+                    z_decode = z_decode[:, 0, :, :]
+                    z_prime = 1 - z_decode
+                    prob = torch.stack([z_decode, z_prime]).transpose(0, 1)
+                    prob = prob.detach()
+                    if batch_domain == "r":
+                        disc_loss["m"]["maskAdvent"] += self.losses["D.m.advent"](
+                            None,
+                            prob.to(self.device),
+                            self.target_label,
+                            self.D["m"]["maskAdvent"],
+                        )
+                    elif batch_domain == "s":
+                        disc_loss["m"]["maskAdvent"] += self.losses["D.m.advent"](
+                            None,
+                            prob.to(self.device),
+                            self.source_label,
+                            self.D["m"]["maskAdvent"],
+                        )
+                    else:
+                        raise Exception("Wrong Domain Input!")
 
         self.logger.losses.discriminator.update(
             {dom: {k: v.item() for k, v in d.items()} for dom, d in disc_loss.items()}
