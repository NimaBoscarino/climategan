--- conflicted
+++ resolved
@@ -387,15 +387,10 @@
         return strings.basedecoder(self)
 
 
-<<<<<<< HEAD
-class DepthDecoder(nn.Module):
-    """#Depth decoder based on depth auxiliary task in DADA paper"""
-=======
 class DADADepthRegressionDecoder(nn.Module):
     """
     Depth decoder based on depth auxiliary task in DADA paper
     """
->>>>>>> 68a7ce16
 
     def __init__(self, opts):
         super().__init__()
