--- conflicted
+++ resolved
@@ -105,20 +105,7 @@
                     parameters = net.decoders[task].parameters()
                     lr_names.append(f"decoder_{task}")
                 params.append({"params": parameters, "lr": l_r})
-<<<<<<< HEAD
-    if opt_conf.optimizer == "ExtraAdam":
-=======
-                lr_names.append("encoder")
-            # Parameters for decoders
-            if task == "p":
-                parameters = net.painter.parameters()
-                lr_names.append("painter")
-            else:
-                parameters = net.decoders[task].parameters()
-                lr_names.append(f"decoder_{task}")
-            params.append({"params": parameters, "lr": l_r})
     if opt_conf.optimizer.lower() == "extraadam":
->>>>>>> 4c6675b2
         opt = ExtraAdam(params, lr=lr, betas=(opt_conf.beta1, 0.999))
     elif opt_conf.optimizer.lower() == "novograd":
         opt = NovoGrad(
