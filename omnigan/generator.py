"""Complete Generator architecture:
    * OmniGenerator
    * Encoder
    * Decoders
"""
import torch
import torch.nn as nn
<<<<<<< HEAD
import torch
from omnigan.tutils import init_weights
=======
import torch.nn.functional as F
from torch import softmax

import omnigan.strings as strings
>>>>>>> 68a7ce16
from omnigan.blocks import (
    BaseDecoder,
    Conv2dBlock,
    DADADepthRegressionDecoder,
    InterpolateNearest2d,
    PainterSpadeDecoder,
    SPADEResnetBlock,
)
from omnigan.deeplab import (
    DeepLabV2Decoder,
    DeeplabV2Encoder,
    DeepLabV3Decoder,
    build_v3_backbone,
)
from omnigan.encoder import BaseEncoder
from omnigan.tutils import init_weights, normalize, mix_noise
from omnigan.utils import find_target_size

from pathlib import Path
import yaml
from addict import Dict


def get_gen(opts, latent_shape=None, verbose=0, no_init=False):
    G = OmniGenerator(opts, latent_shape, verbose, no_init)
    if no_init:
        return G

    for model in G.decoders:
        net = G.decoders[model]
        if model == "s":
            continue
        if isinstance(net, nn.ModuleDict):
            for domain, domain_model in net.items():
                init_weights(
                    net[domain_model],
                    init_type=opts.gen[model].init_type,
                    init_gain=opts.gen[model].init_gain,
                    verbose=verbose,
                    caller=f"get_gen decoder {model} {domain}",
                )
        else:
            init_weights(
                G.decoders[model],
                init_type=opts.gen[model].init_type,
                init_gain=opts.gen[model].init_gain,
                verbose=verbose,
                caller=f"get_gen decoder {model}",
            )
    if G.encoder is not None and opts.gen.encoder.architecture == "base":
        init_weights(
            G.encoder,
            init_type=opts.gen.encoder.init_type,
            init_gain=opts.gen.encoder.init_gain,
            verbose=verbose,
            caller=f"get_gen encoder",
        )
<<<<<<< HEAD
    # Init painter weights
    init_weights(
        G.painter,
        init_type=opts.gen.p.init_type,
        init_gain=opts.gen.p.init_gain,
        verbose=verbose,
    )

    if opts.gen.p.use_pretrained:
        weights = torch.load(opts.gen.p.path_G_pretrained)
        new_params = G.painter.state_dict().copy()
        for elem in new_params:
            if match_up_spade_v2(elem) in weights.keys() and not elem.startswith(
                "conv_img"
            ):
                if new_params[elem].size() == weights[match_up_spade_v2(elem)].size():
                    new_params[elem] = weights[match_up_spade_v2(elem)]
            # If we only want to match the upsampling layers (that have the  right dimentsion)
            #  if elem.startswith("up"):
            #     print(elem)
            #     if match_up_spade(elem)!= "":
            #         if new_params[elem].size()==weights[match_up_spade(elem)].size():
            #             new_params[elem] = weights[match_up_spade(elem)]
        G.painter.load_state_dict(new_params)
=======
>>>>>>> 68a7ce16
    return G


def match_name(name):
    if name == "weight_bar":
        return "weight_orig"
    else:
        return name


def match_up_spade(s):
    s_ = s.split(".")
    if "module" in s_:
        s_.remove("module")
    if int(s_[1]) in range(3):
        return (".").join(["up_" + str(int(s_[1]) + 1), *s_[2:-1], match_name(s_[-1])])
    else:
        return ""


def match_up_spade_v2(s):
    s_ = s.split(".")
    if "module" in s_:
        s_.remove("module")
    if (s_[1]) in ["0", "1", "2", "3", "4", "5", "6", "7", "8", "9"]:
        return (".").join(["up_" + str(int(s_[1])), *s_[2:-1], match_name(s_[-1])])
    else:
        s_ = s.split(".")
        s_[-1] = match_name(s_[-1])
        return (".").join(s_)


class OmniGenerator(nn.Module):
    def __init__(self, opts, latent_shape=None, verbose=0, no_init=False):
        """Creates the generator. All decoders listed in opts.gen will be added
        to the Generator.decoders ModuleDict if opts.gen.DecoderInitial is not True.
        Then can be accessed as G.decoders.T or G.decoders["T"] for instance,
        for the image Translation decoder

        Args:
            opts (addict.Dict): configuration dict
        """
        super().__init__()
        self.opts = opts
        self.verbose = verbose
        self.encoder = None
        if any(t in opts.tasks for t in "msd"):
            if opts.gen.encoder.architecture == "deeplabv2":
                if self.verbose > 0:
                    print("  - Add Deeplabv2 Encoder")
                self.encoder = DeeplabV2Encoder(opts, no_init, verbose)
            elif opts.gen.encoder.architecture == "deeplabv3":
                if self.verbose > 0:
                    backone = opts.gen.deeplabv3.backbone
                    print("  - Add Deeplabv3 ({}) Encoder".format(backone))
                self.encoder = build_v3_backbone(opts, no_init)
            else:
                self.encoder = BaseEncoder(opts)
                if self.verbose > 0:
                    print("  - Add Base Encoder")

        self.decoders = {}

        if "d" in opts.tasks:
            if opts.gen.d.architecture == "base":
                self.decoders["d"] = BaseDepthDecoder(opts)
            else:
                self.decoders["d"] = DADADepthRegressionDecoder(opts)

            if self.verbose > 0:
                print(f"  - Add {self.decoders['d'].__class__.__name__}")

        if "s" in opts.tasks:
            if opts.gen.s.architecture == "deeplabv2":
                self.decoders["s"] = DeepLabV2Decoder(opts)
                if self.verbose > 0:
                    print("  - Add DeepLabV2Decoder")
            elif opts.gen.s.architecture == "deeplabv3":
                self.decoders["s"] = DeepLabV3Decoder(opts, no_init)
                if self.verbose > 0:
                    print("  - Add DeepLabV3Decoder")
            else:
                raise NotImplementedError(
                    "Unknown architecture {}".format(opts.gen.s.architecture)
                )

        if "m" in opts.tasks:
            if self.verbose > 0:
                print("  - Add Mask Decoder")
            if self.opts.gen.m.use_spade:
                assert "d" in self.opts.tasks or "s" in self.opts.tasks
                self.decoders["m"] = MaskSpadeDecoder(opts)
            else:
                self.decoders["m"] = MaskBaseDecoder(opts)

        self.decoders = nn.ModuleDict(self.decoders)

        if "p" in self.opts.tasks:
            self.painter = PainterSpadeDecoder(opts)
            if self.verbose > 0:
                print("  - Add PainterSpadeDecoder Painter")
        else:
            self.painter = nn.Module()
            if self.verbose > 0:
                print("  - Add Empty Painter")

    def encode(self, x):
        assert self.encoder is not None
        return self.encoder.forward(x)

    def __str__(self):
        return strings.generator(self)

    def sample_painter_z(self, batch_size, device, force_half=False):
        if self.opts.gen.p.no_z:
            return None

        z = torch.empty(
            batch_size,
            self.opts.gen.p.latent_dim,
            self.painter.z_h,
            self.painter.z_w,
            device=device,
        ).normal_(mean=0, std=1.0)

        if force_half:
            z = z.half()

        return z

    def make_m_cond(self, d, s, x):
        if self.opts.gen.m.spade.detach:
            d = d.detach()
            s = s.detach()
        cats = [normalize(d), softmax(s, dim=1)]
        if self.opts.gen.m.spade.cond_nc == 15:
            assert x is not None
            cats += [
                F.interpolate(x, s.shape[-2:], mode="bilinear", align_corners=True)
            ]

        return torch.cat(cats, dim=1)

    def mask(self, x=None, z=None, cond=None, sigmoid=True):
        assert x is not None or z is not None
        assert not (x is not None and z is not None)
        if z is None:
            z = self.encode(x)

        if cond is None and self.opts.gen.m.use_spade:
            assert "s" in self.opts.tasks and "d" in self.opts.tasks
            with torch.no_grad():
                d_pred, z_depth = self.decoders["d"](z)
                s_pred = self.decoders["s"](z, z_depth)
                cond = self.make_m_cond(d_pred, s_pred, x)

        if cond is not None:
            device = z[0].device if isinstance(z, (tuple, list)) else z.device
            cond = cond.to(device)

        logits = self.decoders["m"](z, cond)

        if not sigmoid:
            return logits

        return torch.sigmoid(logits)

    def paint(self, m, x, no_paste=False):
        """
        Paints given a mask and an image
        calls painter(z, x * (1.0 - m))
        Mask has 1s where water should be painted

        Args:
            m (torch.Tensor): Mask
            x (torch.Tensor): Image to paint

        Returns:
            torch.Tensor: painted image
        """
        z_paint = self.sample_painter_z(x.shape[0], x.device)
        m = m.to(x.dtype)
        fake = self.painter(z_paint, x * (1.0 - m))
        if self.opts.gen.p.paste_original_content and not no_paste:
            return x * (1.0 - m) + fake * m
        return fake

    def paint_cloudy(self, m, x, s, sky_idx=9, res=(8, 8), weight=0.8):
        sky_mask = (
            torch.argmax(
                F.interpolate(s, x.shape[-2:], mode="bilinear"), dim=1, keepdim=True
            )
            == sky_idx
        ).to(x.dtype)
        noised_x = mix_noise(x, sky_mask, res=res, weight=weight).to(x.dtype)
        fake = self.paint(m, noised_x, no_paste=True)
        return x * (1.0 - m) + fake * m

    def depth_image(self, x=None, z=None):
        assert x is not None or z is not None
        assert not (x is not None and z is not None)
        if z is None:
            z = self.encode(x)
        logits = self.decoders["d"](z)

        if logits.shape[1] > 1:
            logits = torch.argmax(logits, dim=1)
            logits = logits / logits.max()

        return logits

    def load_val_painter(self):
        try:
            assert self.opts.val.val_painter
            ckpt_path = Path(self.opts.val.val_painter).resolve()
            assert ckpt_path.exists()
            opts_path = ckpt_path.parent.parent / "opts.yaml"
            assert opts_path.exists()
            with opts_path.open("r") as f:
                val_painter_opts = Dict(yaml.safe_load(f))
            state_dict = torch.load(ckpt_path)
            painter = PainterSpadeDecoder(val_painter_opts)
            painter.load_state_dict(
                {k.replace("painter.", ""): v for k, v in state_dict["G"].items()}
            )
            self.painter = painter
            print("    - Loaded validation-only painter")
            return True
        except Exception as e:
            print(e)
            print(">>> WARNINT: error (^) in load_val_painter, aborting.")
            return False


class MaskBaseDecoder(BaseDecoder):
    def __init__(self, opts):
        low_level_feats_dim = -1
        use_v3 = opts.gen.encoder.architecture == "deeplabv3"
        use_mobile_net = opts.gen.deeplabv3.backbone == "mobilenet"
        use_low = opts.gen.m.use_low_level_feats

        if use_v3 and use_mobile_net:
            input_dim = 320
            if use_low:
                low_level_feats_dim = 24
        elif use_v3:
            input_dim = 2048
            if use_low:
                low_level_feats_dim = 256
        else:
            input_dim = 2048

        super().__init__(
            n_upsample=opts.gen.m.n_upsample,
            n_res=opts.gen.m.n_res,
            input_dim=input_dim,
            proj_dim=opts.gen.m.proj_dim,
            output_dim=opts.gen.m.output_dim,
            norm=opts.gen.m.norm,
            activ=opts.gen.m.activ,
            pad_type=opts.gen.m.pad_type,
            output_activ="none",
            low_level_feats_dim=low_level_feats_dim,
        )


class BaseDepthDecoder(BaseDecoder):
    def __init__(self, opts):
        low_level_feats_dim = -1
        use_v3 = opts.gen.encoder.architecture == "deeplabv3"
        use_mobile_net = opts.gen.deeplabv3.backbone == "mobilenet"
        use_low = opts.gen.d.use_low_level_feats

        if use_v3 and use_mobile_net:
            input_dim = 320
            if use_low:
                low_level_feats_dim = 24
        elif use_v3:
            input_dim = 2048
            if use_low:
                low_level_feats_dim = 256
        else:
            input_dim = 2048

        n_upsample = 1 if opts.gen.d.upsample_featuremaps else 0
        output_dim = (
            1
            if not opts.gen.d.classify.enable
            else opts.gen.d.classify.linspace.buckets
        )

        self._target_size = find_target_size(opts, "d")
        print(
            "      - {}:  setting target size to {}".format(
                self.__class__.__name__, self._target_size
            )
        )

        super().__init__(
            n_upsample=n_upsample,
            n_res=opts.gen.d.n_res,
            input_dim=input_dim,
            proj_dim=opts.gen.d.proj_dim,
            output_dim=output_dim,
            norm=opts.gen.d.norm,
            activ=opts.gen.d.activ,
            pad_type=opts.gen.d.pad_type,
            output_activ="none",
            low_level_feats_dim=low_level_feats_dim,
        )

    def set_target_size(self, size):
        """
        Set final interpolation's target size

        Args:
            size (int, list, tuple): target size (h, w). If int, target will be (i, i)
        """
        if isinstance(size, (list, tuple)):
            self._target_size = size[:2]
        else:
            self._target_size = (size, size)

    def forward(self, z, cond=None):
        if self._target_size is None:
            error = "self._target_size should be set with self.set_target_size()"
            error += "to interpolate depth to the target depth map's size"
            raise ValueError(error)

        d = super().forward(z)

        preds = F.interpolate(
            d, size=self._target_size, mode="bilinear", align_corners=True
        )

        return preds, None


class MaskSpadeDecoder(nn.Module):
    def __init__(self, opts):
        """Create a SPADE-based decoder, which forwards z and the conditioning
        tensors seg (in the original paper, conditioning is on a semantic map only).
        All along, z is conditioned on seg. First 3 SpadeResblocks (SRB) do not shrink
        the channel dimension, and an upsampling is applied after each. Therefore
        2 upsamplings at this point. Then, for each remaining upsamplings
        (w.r.t. spade_n_up), the SRB shrinks channels by 2. Before final conv to get 3
        channels, the number of channels is therefore:
            final_nc = channels(z) * 2 ** (spade_n_up - 2)
        Args:
            latent_dim (tuple): z's shape (only the number of channels matters)
            cond_nc (int): conditioning tensor's expected number of channels
            spade_n_up (int): Number of total upsamplings from z
            spade_use_spectral_norm (bool): use spectral normalization?
            spade_param_free_norm (str): norm to use before SPADE de-normalization
            spade_kernel_size (int): SPADE conv layers' kernel size
        Returns:
            [type]: [description]
        """
        super().__init__()
        self.opts = opts
        latent_dim = opts.gen.m.spade.latent_dim
        cond_nc = opts.gen.m.spade.cond_nc
        spade_use_spectral_norm = opts.gen.m.spade.spade_use_spectral_norm
        spade_param_free_norm = opts.gen.m.spade.spade_param_free_norm
        spade_kernel_size = 3
        self.num_layers = opts.gen.m.spade.num_layers
        self.z_nc = latent_dim

        if (
            opts.gen.encoder.architecture == "deeplabv3"
            and opts.gen.deeplabv3.backbone == "mobilenet"
        ):
            self.input_dim = [320, 24]
            self.low_level_conv = Conv2dBlock(
                self.input_dim[1],
                self.input_dim[0],
                3,
                padding=1,
                activation="lrelu",
                pad_type="reflect",
                norm="spectral_batch",
            )
            self.merge_feats_conv = Conv2dBlock(
                self.input_dim[0] * 2,
                self.z_nc,
                3,
                padding=1,
                activation="lrelu",
                pad_type="reflect",
                norm="spectral_batch",
            )
        elif (
            opts.gen.encoder.architecture == "deeplabv3"
            and opts.gen.deeplabv3.backbone == "resnet"
        ):
            self.input_dim = [2048, 256]
            self.low_level_conv = Conv2dBlock(
                self.input_dim[1],
                self.input_dim[0],
                3,
                padding=1,
                activation="lrelu",
                pad_type="reflect",
                norm="spectral_batch",
            )
            self.merge_feats_conv = Conv2dBlock(
                self.input_dim[0] * 2,
                self.z_nc,
                3,
                padding=1,
                activation="lrelu",
                pad_type="reflect",
                norm="spectral_batch",
            )

        elif opts.gen.encoder.architecture == "deeplabv2":
            self.input_dim = 2048
            self.fc_conv = Conv2dBlock(
                self.input_dim,
                self.z_nc,
                3,
                padding=1,
                activation="lrelu",
                pad_type="reflect",
                norm="spectral_batch",
            )
        else:
            raise ValueError("Unknown encoder type")

        self.spade_blocks = []
        for i in range(self.num_layers):
            self.spade_blocks.append(
                SPADEResnetBlock(
                    int(self.z_nc / (2 ** i)),
                    int(self.z_nc / (2 ** (i + 1))),
                    cond_nc,
                    spade_use_spectral_norm,
                    spade_param_free_norm,
                    spade_kernel_size,
                ).cuda()
            )
        self.spade_blocks = nn.Sequential(*self.spade_blocks)

        self.final_nc = int(self.z_nc / (2 ** self.num_layers))
        self.mask_conv = Conv2dBlock(
            self.final_nc, 1, 3, padding=1, norm="none", activation="none",
        )
        self.upsample = InterpolateNearest2d(scale_factor=2)

    def forward(self, z, cond):
        if isinstance(z, (list, tuple)):
            z_h, z_l = z
            z_l = self.low_level_conv(z_l)
            z_l = F.interpolate(z_l, size=z_h.shape[-2:], mode="bilinear")
            z = torch.cat([z_h, z_l], axis=1)
            y = self.merge_feats_conv(z)
        else:
            y = self.fc_conv(z)

        for i in range(self.num_layers):
            y = self.spade_blocks[i](y, cond)
            y = self.upsample(y)
        y = self.mask_conv(y)
        return y

    def __str__(self):
        return "MaskerSpadeDecoder"
        # return strings.spadedecoder(self)<|MERGE_RESOLUTION|>--- conflicted
+++ resolved
@@ -5,15 +5,11 @@
 """
 import torch
 import torch.nn as nn
-<<<<<<< HEAD
-import torch
 from omnigan.tutils import init_weights
-=======
 import torch.nn.functional as F
 from torch import softmax
 
 import omnigan.strings as strings
->>>>>>> 68a7ce16
 from omnigan.blocks import (
     BaseDecoder,
     Conv2dBlock,
@@ -71,7 +67,6 @@
             verbose=verbose,
             caller=f"get_gen encoder",
         )
-<<<<<<< HEAD
     # Init painter weights
     init_weights(
         G.painter,
@@ -96,8 +91,6 @@
             #         if new_params[elem].size()==weights[match_up_spade(elem)].size():
             #             new_params[elem] = weights[match_up_spade(elem)]
         G.painter.load_state_dict(new_params)
-=======
->>>>>>> 68a7ce16
     return G
 
 
