"""Complete Generator architecture:
    * OmniGenerator
    * Encoder
    * Decoders
"""
<<<<<<< HEAD
from omnigan.deeplabv3 import build_backbone, DeepLabV3Decoder
from omnigan.deeplabv2 import DeepLabV2Decoder
import torch.nn as nn
import torch
from omnigan.tutils import init_weights
from omnigan.blocks import (
    PainterSpadeDecoder,
    BaseDecoder,
    DepthDecoder,
)
from omnigan.encoder import DeeplabV2Encoder, BaseEncoder
import omnigan.strings as strings
=======
import torch
import torch.nn as nn
import torch.nn.functional as F
from torch import softmax

import omnigan.strings as strings
from omnigan.blocks import (
    BaseDecoder,
    Conv2dBlock,
    DADADepthRegressionDecoder,
    InterpolateNearest2d,
    PainterSpadeDecoder,
    SPADEResnetBlock,
)
from omnigan.deeplab import (
    DeepLabV2Decoder,
    DeeplabV2Encoder,
    DeepLabV3Decoder,
    build_v3_backbone,
)
from omnigan.encoder import BaseEncoder
from omnigan.tutils import init_weights, normalize, mix_noise
from omnigan.utils import find_target_size

from pathlib import Path
import yaml
from addict import Dict
>>>>>>> f497d346


def get_gen(opts, latent_shape=None, verbose=0, no_init=False):
    G = OmniGenerator(opts, latent_shape, verbose, no_init)
    if no_init:
        return G

    for model in G.decoders:
        net = G.decoders[model]
        if isinstance(net, nn.ModuleDict):
            for domain, domain_model in net.items():
                init_weights(
                    net[domain_model],
                    init_type=opts.gen[model].init_type,
                    init_gain=opts.gen[model].init_gain,
                    verbose=verbose,
                    caller=f"get_gen decoder {model} {domain}",
                )
        else:
            init_weights(
                G.decoders[model],
                init_type=opts.gen[model].init_type,
                init_gain=opts.gen[model].init_gain,
                verbose=verbose,
                caller=f"get_gen decoder {model}",
            )
    if G.encoder is not None and opts.gen.encoder.architecture != "deeplabv2":
        init_weights(
            G.encoder,
            init_type=opts.gen.encoder.init_type,
            init_gain=opts.gen.encoder.init_gain,
            verbose=verbose,
            caller=f"get_gen encoder",
        )
    return G


class OmniGenerator(nn.Module):
    def __init__(self, opts, latent_shape=None, verbose=0, no_init=False):
        """Creates the generator. All decoders listed in opts.gen will be added
        to the Generator.decoders ModuleDict if opts.gen.DecoderInitial is not True.
        Then can be accessed as G.decoders.T or G.decoders["T"] for instance,
        for the image Translation decoder

        Args:
            opts (addict.Dict): configuration dict
        """
        super().__init__()
        self.opts = opts
        self.verbose = verbose
        self.encoder = None
        if any(t in opts.tasks for t in "msd"):
            if opts.gen.encoder.architecture == "deeplabv2":
                self.encoder = DeeplabV2Encoder(opts, no_init, verbose)
                if self.verbose > 0:
                    print("  - Created Deeplabv2 Encoder")
            elif opts.gen.encoder.architecture == "deeplabv3":
                self.encoder = build_v3_backbone(opts, no_init)
                if self.verbose > 0:
                    print(
                        "  - Created Deeplabv3 ({}) Encoder".format(
                            opts.gen.deeplabv3.backbone
                        )
                    )
            else:
                self.encoder = BaseEncoder(opts)
                if self.verbose > 0:
                    print("  - Created Base Encoder")

        self.decoders = {}

        if "d" in opts.tasks:
            self.decoders["d"] = DepthDecoder(opts)
            if self.verbose > 0:
                print("  - Created Depth Decoder")

        if "s" in opts.tasks:
            if opts.gen.s.architecture == "deeplabv2":
                self.decoders["s"] = DeepLabV2Decoder(opts)
                if self.verbose > 0:
                    print("  - Created DeepLabV2Decoder")
            elif opts.gen.s.architecture == "deeplabv3":
                self.decoders["s"] = DeepLabV3Decoder(opts, no_init)
                if self.verbose > 0:
                    print("  - Created DeepLabV3Decoder")
            else:
                raise NotImplementedError(
                    "Unknown architecture {}".format(opts.gen.s.architecture)
                )

        if "m" in opts.tasks:
            if self.verbose > 0:
                print("  - Created Mask Decoder")
            if self.opts.gen.m.use_spade:
                assert "d" in self.opts.tasks or "s" in self.opts.tasks
                self.decoders["m"] = MaskSpadeDecoder(opts)
            else:
                self.decoders["m"] = MaskBaseDecoder(opts)

        self.decoders = nn.ModuleDict(self.decoders)

        if "p" in self.opts.tasks:
            self.painter = PainterSpadeDecoder(opts)
            if self.verbose > 0:
                print("  - Created PainterSpadeDecoder Painter")
        else:
            self.painter = nn.Module()
            if self.verbose > 0:
                print("  - Created Empty Painter")

    def encode(self, x):
        assert self.encoder is not None
        return self.encoder.forward(x)

    def __str__(self):
        return strings.generator(self)

    def sample_painter_z(self, batch_size, device, force_half=False):
        if self.opts.gen.p.no_z:
            return None

        z = torch.empty(
            batch_size,
            self.opts.gen.p.latent_dim,
            self.painter.z_h,
            self.painter.z_w,
            device=device,
        ).normal_(mean=0, std=1.0)

        if force_half:
            z = z.half()

        return z

    def make_m_cond(self, d, s, x):
        if self.opts.gen.m.spade.detach:
            d = d.detach()
            s = s.detach()
        cats = [normalize(d), softmax(s, dim=1)]
        if self.opts.gen.m.spade.cond_nc == 15:
            assert x is not None
            cats += [
                F.interpolate(x, s.shape[-2:], mode="bilinear", align_corners=True)
            ]

        return torch.cat(cats, dim=1)

    def mask(self, x=None, z=None, cond=None, sigmoid=True):
        assert x is not None or z is not None
        assert not (x is not None and z is not None)
        if z is None:
            z = self.encode(x)

        if cond is None and self.opts.gen.m.use_spade:
            assert "s" in self.opts.tasks and "d" in self.opts.tasks
            with torch.no_grad():
                d_pred, z_depth = self.decoders["d"](z)
                s_pred = self.decoders["s"](z, z_depth)
                cond = self.make_m_cond(d_pred, s_pred, x)

        if cond is not None:
            device = z[0].device if isinstance(z, (tuple, list)) else z.device
            cond = cond.to(device)

        logits = self.decoders["m"](z, cond)

        if not sigmoid:
            return logits

        return torch.sigmoid(logits)

    def paint(self, m, x, no_paste=False):
        """
        Paints given a mask and an image
        calls painter(z, x * (1.0 - m))
        Mask has 1s where water should be painted

        Args:
            m (torch.Tensor): Mask
            x (torch.Tensor): Image to paint

        Returns:
            torch.Tensor: painted image
        """
        z_paint = self.sample_painter_z(x.shape[0], x.device)
        fake = self.painter(z_paint, x * (1.0 - m))
        if self.opts.gen.p.paste_original_content and not no_paste:
            return x * (1.0 - m) + fake * m
        return fake

<<<<<<< HEAD
=======
    def paint_cloudy(self, m, x, s, sky_idx=9, res=(8, 8), weight=0.8):
        sky_mask = (
            torch.argmax(
                F.interpolate(s, x.shape[-2:], mode="bilinear"), dim=1, keepdim=True
            )
            == sky_idx
        ).to(x.dtype)
        noised_x = mix_noise(x, sky_mask, res=res, weight=weight).to(x.dtype)
        fake = self.paint(m, noised_x, no_paste=True)
        return x * (1.0 - m) + fake * m

    def depth_image(self, x=None, z=None):
        assert x is not None or z is not None
        assert not (x is not None and z is not None)
        if z is None:
            z = self.encode(x)
        logits = self.decoders["d"](z)

        if logits.shape[1] > 1:
            logits = torch.argmax(logits, dim=1)
            logits = logits / logits.max()

        return logits

    def load_val_painter(self):
        try:
            assert self.opts.val.val_painter
            ckpt_path = Path(self.opts.val.val_painter).resolve()
            assert ckpt_path.exists()
            opts_path = ckpt_path.parent.parent / "opts.yaml"
            assert opts_path.exists()
            with opts_path.open("r") as f:
                val_painter_opts = Dict(yaml.safe_load(f))
            state_dict = torch.load(ckpt_path)
            painter = PainterSpadeDecoder(val_painter_opts)
            painter.load_state_dict(
                {k.replace("painter.", ""): v for k, v in state_dict["G"].items()}
            )
            self.painter = painter
            print("    Loaded validation-only painter")
            return True
        except Exception as e:
            print(e)
            print("Aborting load_val_painter.")
            return False
>>>>>>> f497d346


class MaskBaseDecoder(BaseDecoder):
    def __init__(self, opts):
        low_level_feats_dim = -1
        use_v3 = opts.gen.encoder.architecture == "deeplabv3"
        use_mobile_net = opts.gen.deeplabv3.backbone == "mobilenet"
        use_low = opts.gen.m.use_low_level_feats

        if use_v3 and use_mobile_net:
            input_dim = 320
            if use_low:
                low_level_feats_dim = 24
        elif use_v3:
            input_dim = 2048
            if use_low:
                low_level_feats_dim = 256
        else:
            input_dim = 2048

        super().__init__(
            n_upsample=opts.gen.m.n_upsample,
            n_res=opts.gen.m.n_res,
            input_dim=input_dim,
            proj_dim=opts.gen.m.proj_dim,
            output_dim=opts.gen.m.output_dim,
            res_norm=opts.gen.m.res_norm,
            activ=opts.gen.m.activ,
            pad_type=opts.gen.m.pad_type,
            output_activ="none",
            low_level_feats_dim=low_level_feats_dim,
<<<<<<< HEAD
        )
=======
        )


class BaseDepthDecoder(BaseDecoder):
    def __init__(self, opts):
        low_level_feats_dim = -1
        use_v3 = opts.gen.encoder.architecture == "deeplabv3"
        use_mobile_net = opts.gen.deeplabv3.backbone == "mobilenet"
        use_low = opts.gen.d.use_low_level_feats

        if use_v3 and use_mobile_net:
            input_dim = 320
            if use_low:
                low_level_feats_dim = 24
        elif use_v3:
            input_dim = 2048
            if use_low:
                low_level_feats_dim = 256
        else:
            input_dim = 2048

        n_upsample = 1 if opts.gen.d.upsample_featuremaps else 0
        output_dim = (
            1
            if not opts.gen.d.classify.enable
            else opts.gen.d.classify.linspace.buckets
        )

        self._target_size = find_target_size(opts, "d")
        print(
            "      - {}:  setting target size to {}".format(
                self.__class__.__name__, self._target_size
            )
        )

        super().__init__(
            n_upsample=n_upsample,
            n_res=opts.gen.d.n_res,
            input_dim=input_dim,
            proj_dim=opts.gen.d.proj_dim,
            output_dim=output_dim,
            norm=opts.gen.d.norm,
            activ=opts.gen.d.activ,
            pad_type=opts.gen.d.pad_type,
            output_activ="none",
            low_level_feats_dim=low_level_feats_dim,
        )

    def set_target_size(self, size):
        """
        Set final interpolation's target size

        Args:
            size (int, list, tuple): target size (h, w). If int, target will be (i, i)
        """
        if isinstance(size, (list, tuple)):
            self._target_size = size[:2]
        else:
            self._target_size = (size, size)

    def forward(self, z, cond=None):
        if self._target_size is None:
            error = "self._target_size should be set with self.set_target_size()"
            error += "to interpolate depth to the target depth map's size"
            raise ValueError(error)

        d = super().forward(z)

        preds = F.interpolate(
            d, size=self._target_size, mode="bilinear", align_corners=True
        )

        return preds, None


class MaskSpadeDecoder(nn.Module):
    def __init__(self, opts):
        """Create a SPADE-based decoder, which forwards z and the conditioning
        tensors seg (in the original paper, conditioning is on a semantic map only).
        All along, z is conditioned on seg. First 3 SpadeResblocks (SRB) do not shrink
        the channel dimension, and an upsampling is applied after each. Therefore
        2 upsamplings at this point. Then, for each remaining upsamplings
        (w.r.t. spade_n_up), the SRB shrinks channels by 2. Before final conv to get 3
        channels, the number of channels is therefore:
            final_nc = channels(z) * 2 ** (spade_n_up - 2)
        Args:
            latent_dim (tuple): z's shape (only the number of channels matters)
            cond_nc (int): conditioning tensor's expected number of channels
            spade_n_up (int): Number of total upsamplings from z
            spade_use_spectral_norm (bool): use spectral normalization?
            spade_param_free_norm (str): norm to use before SPADE de-normalization
            spade_kernel_size (int): SPADE conv layers' kernel size
        Returns:
            [type]: [description]
        """
        super().__init__()
        self.opts = opts
        latent_dim = opts.gen.m.spade.latent_dim
        cond_nc = opts.gen.m.spade.cond_nc
        spade_use_spectral_norm = opts.gen.m.spade.spade_use_spectral_norm
        spade_param_free_norm = opts.gen.m.spade.spade_param_free_norm
        spade_kernel_size = 3
        self.num_layers = opts.gen.m.spade.num_layers
        self.z_nc = latent_dim

        if (
            opts.gen.encoder.architecture == "deeplabv3"
            and opts.gen.deeplabv3.backbone == "mobilenet"
        ):
            self.input_dim = [320, 24]
            self.low_level_conv = Conv2dBlock(
                self.input_dim[1],
                self.input_dim[0],
                3,
                padding=1,
                activation="lrelu",
                pad_type="reflect",
                norm="spectral_batch",
            )
            self.merge_feats_conv = Conv2dBlock(
                self.input_dim[0] * 2,
                self.z_nc,
                3,
                padding=1,
                activation="lrelu",
                pad_type="reflect",
                norm="spectral_batch",
            )
        elif (
            opts.gen.encoder.architecture == "deeplabv3"
            and opts.gen.deeplabv3.backbone == "resnet"
        ):
            self.input_dim = [2048, 256]
            self.low_level_conv = Conv2dBlock(
                self.input_dim[1],
                self.input_dim[0],
                3,
                padding=1,
                activation="lrelu",
                pad_type="reflect",
                norm="spectral_batch",
            )
            self.merge_feats_conv = Conv2dBlock(
                self.input_dim[0] * 2,
                self.z_nc,
                3,
                padding=1,
                activation="lrelu",
                pad_type="reflect",
                norm="spectral_batch",
            )

        elif opts.gen.encoder.architecture == "deeplabv2":
            self.input_dim = 2048
            self.fc_conv = Conv2dBlock(
                self.input_dim,
                self.z_nc,
                3,
                padding=1,
                activation="lrelu",
                pad_type="reflect",
                norm="spectral_batch",
            )
        else:
            raise ValueError("Unknown encoder type")

        self.spade_blocks = []
        for i in range(self.num_layers):
            self.spade_blocks.append(
                SPADEResnetBlock(
                    int(self.z_nc / (2 ** i)),
                    int(self.z_nc / (2 ** (i + 1))),
                    cond_nc,
                    spade_use_spectral_norm,
                    spade_param_free_norm,
                    spade_kernel_size,
                ).cuda()
            )
        self.spade_blocks = nn.Sequential(*self.spade_blocks)

        self.final_nc = int(self.z_nc / (2 ** self.num_layers))
        self.mask_conv = Conv2dBlock(
            self.final_nc, 1, 3, padding=1, norm="none", activation="none",
        )
        self.upsample = InterpolateNearest2d(scale_factor=2)

    def forward(self, z, cond):
        if isinstance(z, (list, tuple)):
            z_h, z_l = z
            z_l = self.low_level_conv(z_l)
            z_l = F.interpolate(z_l, size=z_h.shape[-2:], mode="bilinear")
            z = torch.cat([z_h, z_l], axis=1)
            y = self.merge_feats_conv(z)
        else:
            y = self.fc_conv(z)

        for i in range(self.num_layers):
            y = self.spade_blocks[i](y, cond)
            y = self.upsample(y)
        y = self.mask_conv(y)
        return y

    def __str__(self):
        return "MaskerSpadeDecoder"
        # return strings.spadedecoder(self)
>>>>>>> f497d346
<|MERGE_RESOLUTION|>--- conflicted
+++ resolved
@@ -3,20 +3,6 @@
     * Encoder
     * Decoders
 """
-<<<<<<< HEAD
-from omnigan.deeplabv3 import build_backbone, DeepLabV3Decoder
-from omnigan.deeplabv2 import DeepLabV2Decoder
-import torch.nn as nn
-import torch
-from omnigan.tutils import init_weights
-from omnigan.blocks import (
-    PainterSpadeDecoder,
-    BaseDecoder,
-    DepthDecoder,
-)
-from omnigan.encoder import DeeplabV2Encoder, BaseEncoder
-import omnigan.strings as strings
-=======
 import torch
 import torch.nn as nn
 import torch.nn.functional as F
@@ -44,7 +30,6 @@
 from pathlib import Path
 import yaml
 from addict import Dict
->>>>>>> f497d346
 
 
 def get_gen(opts, latent_shape=None, verbose=0, no_init=False):
@@ -235,8 +220,6 @@
             return x * (1.0 - m) + fake * m
         return fake
 
-<<<<<<< HEAD
-=======
     def paint_cloudy(self, m, x, s, sky_idx=9, res=(8, 8), weight=0.8):
         sky_mask = (
             torch.argmax(
@@ -282,7 +265,6 @@
             print(e)
             print("Aborting load_val_painter.")
             return False
->>>>>>> f497d346
 
 
 class MaskBaseDecoder(BaseDecoder):
@@ -314,9 +296,6 @@
             pad_type=opts.gen.m.pad_type,
             output_activ="none",
             low_level_feats_dim=low_level_feats_dim,
-<<<<<<< HEAD
-        )
-=======
         )
 
 
@@ -521,5 +500,4 @@
 
     def __str__(self):
         return "MaskerSpadeDecoder"
-        # return strings.spadedecoder(self)
->>>>>>> f497d346
+        # return strings.spadedecoder(self)