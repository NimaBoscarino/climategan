"""Complete Generator architecture:
    * OmniGenerator
    * Encoder
    * Decoders
"""
import torch
<<<<<<< HEAD
import torch.nn.functional as F

from omnigan.tutils import init_weights
from omnigan.blocks import (
    PainterSpadeDecoder,
    BaseDecoder,
    DADADepthRegressionDecoder,
)
from omnigan.encoder import DeeplabV2Encoder, BaseEncoder
=======
import torch.nn as nn

>>>>>>> 8cac1b03
import omnigan.strings as strings
from omnigan.blocks import BaseDecoder, DepthDecoder, PainterSpadeDecoder
from omnigan.deeplabv2 import DeepLabV2Decoder
from omnigan.deeplabv3 import DeepLabV3Decoder, build_backbone
from omnigan.encoder import BaseEncoder, DeeplabV2Encoder
from omnigan.tutils import init_weights


def get_gen(opts, latent_shape=None, verbose=0, no_init=False):
    G = OmniGenerator(opts, latent_shape, verbose, no_init)
    if no_init:
        return G

    for model in G.decoders:
        net = G.decoders[model]
        if model == "s":
            continue
        if isinstance(net, nn.ModuleDict):
            for domain, domain_model in net.items():
                init_weights(
                    net[domain_model],
                    init_type=opts.gen[model].init_type,
                    init_gain=opts.gen[model].init_gain,
                    verbose=verbose,
                    caller=f"get_gen decoder {model} {domain}",
                )
        else:
            init_weights(
                G.decoders[model],
                init_type=opts.gen[model].init_type,
                init_gain=opts.gen[model].init_gain,
                verbose=verbose,
                caller=f"get_gen decoder {model}",
            )
    if G.encoder is not None and opts.gen.encoder.architecture == "base":
        init_weights(
            G.encoder,
            init_type=opts.gen.encoder.init_type,
            init_gain=opts.gen.encoder.init_gain,
            verbose=verbose,
            caller=f"get_gen encoder",
        )
    # Init painter weights
    init_weights(
        G.painter,
        init_type=opts.gen.p.init_type,
        init_gain=opts.gen.p.init_gain,
        verbose=verbose,
        caller=f"get_gen painter",
    )
    return G


class OmniGenerator(nn.Module):
    def __init__(self, opts, latent_shape=None, verbose=0, no_init=False):
        """Creates the generator. All decoders listed in opts.gen will be added
        to the Generator.decoders ModuleDict if opts.gen.DecoderInitial is not True.
        Then can be accessed as G.decoders.T or G.decoders["T"] for instance,
        for the image Translation decoder

        Args:
            opts (addict.Dict): configuration dict
        """
        super().__init__()
        self.opts = opts
        self.verbose = verbose

        self.encoder = None
        if any(t in opts.tasks for t in "msd"):
            if opts.gen.encoder.architecture == "deeplabv2":
                self.encoder = DeeplabV2Encoder(opts, no_init, verbose)
                if self.verbose > 0:
                    print("  - Created Deeplabv2 Encoder")
            elif opts.gen.encoder.architecture == "deeplabv3":
                self.encoder = build_backbone(opts, no_init)
                if self.verbose > 0:
                    print(
                        "  - Created Deeplabv3 ({}) Encoder".format(
                            opts.gen.deeplabv3.backbone
                        )
                    )
            else:
                self.encoder = BaseEncoder(opts)
                if self.verbose > 0:
                    print("  - Created Base Encoder")

        self.decoders = {}

        if "d" in opts.tasks:
            if opts.gen.d.architecture == "base":
                self.decoders["d"] = BaseDepthDecoder(opts)
            else:
                self.decoders["d"] = DADADepthRegressionDecoder(opts)

            if self.verbose > 0:
                print(f"  - Created {self.decoders['d'].__class__.__name__}")

        if "s" in opts.tasks:
            if opts.gen.s.architecture == "deeplabv2":
                self.decoders["s"] = DeepLabV2Decoder(opts)
                if self.verbose > 0:
                    print("  - Created DeepLabV2Decoder")
            elif opts.gen.s.architecture == "deeplabv3":
                self.decoders["s"] = DeepLabV3Decoder(opts)
                if self.verbose > 0:
                    print("  - Created DeepLabV3Decoder")
            else:
                raise NotImplementedError(
                    "Unknown architecture {}".format(opts.gen.s.architecture)
                )

        if "m" in opts.tasks:
            if self.verbose > 0:
                print("  - Created Mask Decoder")
            self.decoders["m"] = MaskDecoder(opts)

        self.decoders = nn.ModuleDict(self.decoders)

        if "p" in self.opts.tasks:
            self.painter = PainterSpadeDecoder(opts)
            if self.verbose > 0:
                print("  - Created PainterSpadeDecoder Painter")
        else:
            self.painter = nn.Module()
            if self.verbose > 0:
                print("  - Created Empty Painter")

    def encode(self, x):
        assert self.encoder is not None
        return self.encoder.forward(x)

    def __str__(self):
        return strings.generator(self)

    def sample_painter_z(self, batch_size, device, force_half=False):
        if self.opts.gen.p.no_z:
            return None

        z = torch.empty(
            batch_size,
            self.opts.gen.p.latent_dim,
            self.painter.z_h,
            self.painter.z_w,
            device=device,
        ).normal_(mean=0, std=1.0)

        if force_half:
            z = z.half()

        return z

    def mask(self, x=None, z=None, sigmoid=True):
        assert x is not None or z is not None
        assert not (x is not None and z is not None)
        if z is None:
            z = self.encode(x)
        logits = self.decoders["m"](z)

        if not sigmoid:
            return logits

        return torch.sigmoid(logits)

    def paint(self, m, x):
        """
        Paints given a mask and an image
        calls painter(z, x * (1.0 - m))
        Mask has 1s where water should be painted

        Args:
            m (torch.Tensor): Mask
            x (torch.Tensor): Image to paint

        Returns:
            torch.Tensor: painted image
        """
        z_paint = self.sample_painter_z(x.shape[0], x.device)
        fake = self.painter(z_paint, x * (1.0 - m))
        if self.opts.gen.p.paste_original_content:
            return x * (1.0 - m) + fake * m
        return fake

    def depth_image(self, x=None, z=None):
        assert x is not None or z is not None
        assert not (x is not None and z is not None)
        if z is None:
            z = self.encode(x)
        logits = self.decoders["d"](z)

        if logits.shape[1] > 1:
            logits = torch.argmax(logits, dim=1)
            logits = logits / logits.max()

        return logits


class MaskDecoder(BaseDecoder):
    def __init__(self, opts):
        low_level_feats_dim = -1
        use_v3 = opts.gen.encoder.architecture == "deeplabv3"
        use_mobile_net = opts.gen.deeplabv3.backbone == "mobilenet"
        use_low = opts.gen.m.use_low_level_feats

        if use_v3 and use_mobile_net:
            input_dim = 320
            if use_low:
                low_level_feats_dim = 24
        elif use_v3:
            input_dim = 2048
            if use_low:
                low_level_feats_dim = 256
        else:
            input_dim = 2048

        super().__init__(
            n_upsample=opts.gen.m.n_upsample,
            n_res=opts.gen.m.n_res,
            input_dim=input_dim,
            proj_dim=opts.gen.m.proj_dim,
            output_dim=opts.gen.m.output_dim,
            res_norm=opts.gen.m.res_norm,
            activ=opts.gen.m.activ,
            pad_type=opts.gen.m.pad_type,
            output_activ="none",
            low_level_feats_dim=low_level_feats_dim,
        )


class BaseDepthDecoder(BaseDecoder):
    def __init__(self, opts):
        low_level_feats_dim = -1
        use_v3 = opts.gen.encoder.architecture == "deeplabv3"
        use_mobile_net = opts.gen.deeplabv3.backbone == "mobilenet"
        use_low = opts.gen.d.use_low_level_feats

        if use_v3 and use_mobile_net:
            input_dim = 320
            if use_low:
                low_level_feats_dim = 24
        elif use_v3:
            input_dim = 2048
            if use_low:
                low_level_feats_dim = 256
        else:
            input_dim = 2048

        n_upsample = 1 if opts.gen.d.upsample_featuremaps else 0
        output_dim = (
            1
            if not opts.gen.d.classify.enable
            else opts.gen.d.classify.linspace.buckets
        )

        self._target_size = None

        super().__init__(
            n_upsample=n_upsample,
            n_res=opts.gen.d.n_res,
            input_dim=input_dim,
            proj_dim=opts.gen.d.proj_dim,
            output_dim=output_dim,
            res_norm=opts.gen.d.res_norm,
            activ=opts.gen.d.activ,
            pad_type=opts.gen.d.pad_type,
            output_activ="none",
            low_level_feats_dim=low_level_feats_dim,
        )

    def set_target_size(self, size):
        """
        Set final interpolation's target size

        Args:
            size (int, list, tuple): target size (h, w). If int, target will be (i, i)
        """
        if isinstance(size, (list, tuple)):
            self._target_size = size[:2]
        else:
            self._target_size = (size, size)

    def forward(self, z):
        if self._target_size is None:
            error = "self._target_size should be set with self.set_target_size()"
            error += "to interpolate depth to the target depth map's size"
            raise ValueError(error)

        d = super().forward(z)

        return F.interpolate(
            d, size=self._target_size, mode="bilinear", align_corners=True
        )<|MERGE_RESOLUTION|>--- conflicted
+++ resolved
@@ -4,23 +4,12 @@
     * Decoders
 """
 import torch
-<<<<<<< HEAD
+import torch.nn as nn
 import torch.nn.functional as F
 
-from omnigan.tutils import init_weights
-from omnigan.blocks import (
-    PainterSpadeDecoder,
-    BaseDecoder,
-    DADADepthRegressionDecoder,
-)
-from omnigan.encoder import DeeplabV2Encoder, BaseEncoder
-=======
-import torch.nn as nn
-
->>>>>>> 8cac1b03
 import omnigan.strings as strings
-from omnigan.blocks import BaseDecoder, DepthDecoder, PainterSpadeDecoder
-from omnigan.deeplabv2 import DeepLabV2Decoder
+from omnigan.blocks import BaseDecoder, PainterSpadeDecoder
+from omnigan.deeplabv2 import DeepLabV2Decoder, DADADepthRegressionDecoder
 from omnigan.deeplabv3 import DeepLabV3Decoder, build_backbone
 from omnigan.encoder import BaseEncoder, DeeplabV2Encoder
 from omnigan.tutils import init_weights
