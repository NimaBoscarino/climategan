"""All non-tensor utils
"""
import os
import re
import subprocess
import json
from copy import deepcopy
from pathlib import Path

import yaml
from addict import Dict


def merge(source, destination):
    """
    run me with nosetests --with-doctest file.py
<<<<<<< HEAD
=======

>>>>>>> bb28f32c
    >>> a = { 'first' : { 'all_rows' : { 'pass' : 'dog', 'number' : '1' } } }
    >>> b = { 'first' : { 'all_rows' : { 'fail' : 'cat', 'number' : '5' } } }
    >>> merge(b, a) == { 'first' : { 'all_rows' : { 'pass' : 'dog', 'fail' : 'cat', 'number' : '5' } } }
    True
    """
    for key, value in source.items():
        if isinstance(value, dict):
            # get node or create one
            node = destination.setdefault(key, {})
            merge(value, node)
        else:
            destination[key] = value

    return destination


def load_opts(path=None, default=None):
    # TODO add assert: if deeplabv2 then res_dim = 2048
    """Loads a configuration Dict from 2 files:
    1. default files with shared values across runs and users
    2. an overriding file with run- and user-specific values

    Args:
        path (pathlib.Path): where to find the overriding configuration
            default (pathlib.Path, optional): Where to find the default opts.
            Defaults to None. In which case it is assumed to be a default config
            which needs processing such as setting default values for lambdas and gen
            fields

    Returns:
        addict.Dict: options dictionnary, with overwritten default values
    """
    assert default or path

    if path:
        path = Path(path).resolve()

    if default is None:
        default_opts = {}
    else:
        if isinstance(default, (str, Path)):
            with open(default, "r") as f:
                default_opts = yaml.safe_load(f)
        else:
            default_opts = dict(default)

    if path is None:
        overriding_opts = {}
    else:
        with open(path, "r") as f:
            overriding_opts = yaml.safe_load(f)

    opts = Dict(merge(overriding_opts, default_opts))

    opts.domains = []
    if "m" in opts.tasks:
        opts.domains.extend(["r", "s"])
    if "p" in opts.tasks:
        opts.domains.append("rf")
    if "simclr" in opts.tasks:
        opts.domains.append("r")
        if opts.gen.simclr.domain_adaptation:
            opts.domains.append("s")
    opts.domains = list(set(opts.domains))

    return set_data_paths(opts)


def set_data_paths(opts):
    """Update the data files paths in data.files.train and data.files.val
    from data.files.base

    Args:
        opts (addict.Dict): options

    Returns:
        addict.Dict: updated options
    """

    for mode in ["train", "val"]:
        for domain in opts.data.files[mode]:
            opts.data.files[mode][domain] = str(
                Path(opts.data.files.base) / opts.data.files[mode][domain]
            )

    return opts


def load_test_opts(test_file_path="config/trainer/local_tests.yaml"):
    """Returns the special opts set up for local tests
    Args:
        test_file_path (str, optional): Name of the file located in config/
            Defaults to "local_tests.yaml".

    Returns:
        addict.Dict: Opts loaded from defaults.yaml and updated from test_file_path
    """
    return load_opts(
        Path(__file__).parent.parent / f"{test_file_path}",
        default=Path(__file__).parent.parent / "shared/trainer/defaults.yaml",
    )


def get_git_revision_hash():
    """Get current git hash the code is run from

    Returns:
        str: git hash
    """
    return subprocess.check_output(["git", "rev-parse", "HEAD"]).decode().strip()


def write_hash(path):
    hash_code = get_git_revision_hash()
    with open(path, "w") as f:
        f.write(hash_code)


def get_increased_path(path):
    """Returns an increased path: if dir exists, returns `dir (1)`.
    If `dir (i)` exists, returns `dir (max(i) + 1)`

    get_increased_path("test").mkdir() creates `test/`
    then
    get_increased_path("test").mkdir() creates `test (1)/`
    etc.
    if `test (3)/` exists but not `test (2)/`, `test (4)/` is created so that indexes
    always increase

    Args:
        path (str or pathlib.Path): the file/directory which may already exist and would
            need to be increased

    Returns:
        pathlib.Path: increased path
    """
    fp = Path(path).resolve()
    f = str(fp)

    vals = []
    for n in fp.parent.glob("{}*".format(fp.name)):
        ms = list(re.finditer(r"^{} \(\d+\)$".format(f), str(n)))
        if ms:
            m = list(re.finditer(r"\(\d+\)$", str(n)))[0].group()
            vals.append(int(m.replace("(", "").replace(")", "")))
    if vals:
        ext = " ({})".format(max(vals) + 1)
    elif fp.exists():
        ext = " (1)"
    else:
        ext = ""

    return fp.parent / (fp.name + ext + fp.suffix)


def env_to_path(path):
    """Transorms an environment variable mention in a json
    into its actual value. E.g. $HOME/clouds -> /home/vsch/clouds

    Args:
        path (str): path potentially containing the env variable

    """
    path_elements = path.split("/")
    new_path = []
    for el in path_elements:
        if "$" in el:
            new_path.append(os.environ[el.replace("$", "")])
        else:
            new_path.append(el)
    return "/".join(new_path)


def flatten_opts(opts):
    """Flattens a multi-level addict.Dict or native dictionnary into a single
    level native dict with string keys representing the keys sequence to reach
    a value in the original argument.

    d = addict.Dict()
    d.a.b.c = 2
    d.a.b.d = 3
    d.a.e = 4
    d.f = 5
    flatten_opts(d)
    >>> {
        "a.b.c": 2,
        "a.b.d": 3,
        "a.e": 4,
        "f": 5,
    }

    Args:
        opts (addict.Dict or dict): addict dictionnary to flatten

    Returns:
        dict: flattened dictionnary
    """
    values_list = []

    def p(d, prefix="", vals=[]):
        for k, v in d.items():
            if isinstance(v, (Dict, dict)):
                p(v, prefix + k + ".", vals)
            elif isinstance(v, list):
                if isinstance(v[0], (Dict, dict)):
                    for i, m in enumerate(v):
                        p(m, prefix + k + "." + str(i) + ".", vals)
                else:
                    vals.append((prefix + k, str(v)))
            else:
                if isinstance(v, Path):
                    v = str(v)
                vals.append((prefix + k, v))

    p(opts, vals=values_list)
    return dict(values_list)


def get_comet_rest_api_key(path_to_config_file=None):
    """Gets a comet.ml rest_api_key in the following order:
    * config file specified as argument
    * environment variable
    * .comet.config file in the current working diretory
    * .comet.config file in your home

    config files must have a line like `rest_api_key=<some api key>`

    Args:
        path_to_config_file (str or pathlib.Path, optional): config_file to use.
            Defaults to None.

    Raises:
        ValueError: can't find a file
        ValueError: can't find the key in a file

    Returns:
        str: your comet rest_api_key
    """
    if "COMET_REST_API_KEY" in os.environ and path_to_config_file is None:
        return os.environ["COMET_REST_API_KEY"]
    if path_to_config_file is not None:
        p = Path(path_to_config_file)
    else:
        p = Path() / ".comet.config"
        if not p.exists():
            p = Path.home() / ".comet.config"
            if not p.exists():
                raise ValueError("Unable to find your COMET_REST_API_KEY")
    with p.open("r") as f:
        for l in f:
            if "rest_api_key" in l:
                return l.strip().split("=")[-1].strip()
    raise ValueError("Unable to find your COMET_REST_API_KEY in {}".format(str(p)))


def get_files(dirName):
    # create a list of file and sub directories
    files = os.listdir(dirName)
    all_files = list()
    for entry in files:
        fullPath = os.path.join(dirName, entry)
        if os.path.isdir(fullPath):
            all_files = all_files + get_files(fullPath)
        else:
            all_files.append(fullPath)

    return all_files


def make_json_file(
    keys,
    addresses,  # for windows user, use "\\" instead of using "/"
    name_of_the_json_file="jsonfile.json",
    splitter = '/'
):
    """
        How to use it?
    e.g.
    make_json_file(['x','m','d'], [
    '/network/tmp1/ccai/data/munit_dataset/trainA_size_1200/',
    '/network/tmp1/ccai/data/munit_dataset/seg_trainA_size_1200/',
    '/network/tmp1/ccai/data/munit_dataset/trainA_megadepth_resized/'
    ], 'train_r_resized.json')

    Args:
        keys (list): the list of image type like 'x', 'm', 'd', etc.
        addresses (list): the list of the corresponding address of the image type mentioned in keys.
        name_of_the_json_file (str, optional): The name of the output json file. Default to "jsonfile.json"
        splitter (str, optional): The path separator for the current OS. Defaults to '/'.
    """

    print("Please Make sure there is a file with the same name in each folder!")
    assert len(keys) == len(addresses), "keys and addresses must have the same length!"

    files = [get_files(addresses[j]) for j in range(len(keys))]

    file_address_map = {
        keys[j]: {
            ".".join(file.split(splitter)[-1].split(".")[:-1]): file
            for file in files[j]
        }
        for j in range(len(keys))
    }
    # The keys of the file_address_map are like 'x', 'm', 'd'...
    # The values of the file_address_map are a dictionary whose keys are the
    # filenames without extension whose values are the path of the filename
    # e.g. file_address_map =
    # {'x': {'A': 'path/to/trainA_size_1200/A.png', ...},
    #  'm': {'A': 'path/to/seg_trainA_size_1200/A.jpg',...}
    #  'd': {'A': 'path/to/trainA_megadepth_resized/A.bmp',...}
    # ...}

    dicts = []
    for file in files[0]:
        filename = file.split(splitter)[-1]  # the filename with 'x' extension
        filename_ = ".".join(filename.split(".")[:-1])  # the filename without extension
        tmp_dict = {}
        for i in range(len(keys)):
            tmp_dict[keys[i]] = file_address_map[keys[i]][filename_]
        dicts.append(tmp_dict)
    with open(name_of_the_json_file, "w", encoding="utf-8") as outfile:
        json.dump(dicts, outfile, ensure_ascii=False)


def sum_dict(dict1, dict2):
    """Add dict2 into dict1
    """
    for k, v in dict2.items():
        if not isinstance(v, dict):
            dict1[k] += v
        else:
            sum_dict(dict1[k], dict2[k])
    return dict1


def div_dict(dict1, div_by):
    """Divide elements of dict1 by div_by
    """
    for k, v in dict1.items():
        if not isinstance(v, dict):
            dict1[k] /= div_by
        else:
            div_dict(dict1[k], div_by)
    return dict1<|MERGE_RESOLUTION|>--- conflicted
+++ resolved
@@ -14,10 +14,6 @@
 def merge(source, destination):
     """
     run me with nosetests --with-doctest file.py
-<<<<<<< HEAD
-=======
-
->>>>>>> bb28f32c
     >>> a = { 'first' : { 'all_rows' : { 'pass' : 'dog', 'number' : '1' } } }
     >>> b = { 'first' : { 'all_rows' : { 'fail' : 'cat', 'number' : '5' } } }
     >>> merge(b, a) == { 'first' : { 'all_rows' : { 'pass' : 'dog', 'fail' : 'cat', 'number' : '5' } } }
