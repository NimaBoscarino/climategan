--- conflicted
+++ resolved
@@ -9,11 +9,7 @@
     adjust_saturation,
 )
 import numpy as np
-<<<<<<< HEAD
-from PIL import Image
-=======
 import random
->>>>>>> f497d346
 import traceback
 from pathlib import Path
 from skimage.io import imread
@@ -234,9 +230,6 @@
         }
 
 
-<<<<<<< HEAD
-def get_transform(transform_item):
-=======
 class RandBrightness:  # Input need to be between -1 and 1
     def __call__(self, data):
         return {
@@ -343,7 +336,6 @@
 
 
 def get_transform(transform_item, mode):
->>>>>>> f497d346
     """Returns the torchivion transform function associated to a
     transform_item listed in opts.data.transforms ; transform_item is
     an addict.Dict
@@ -390,20 +382,12 @@
     raise ValueError("Unknown transform_item {}".format(transform_item))
 
 
-<<<<<<< HEAD
-def get_transforms(opts):
-=======
 def get_transforms(opts, mode, domain):
->>>>>>> f497d346
     """Get all the transform functions listed in opts.data.transforms
     using get_transform(transform_item, mode)
     """
-<<<<<<< HEAD
-    last_transforms = [Normalize(opts)]
-=======
     transforms = []
     color_jittering_transforms = ["brightness", "saturation", "contrast"]
->>>>>>> f497d346
 
     for t in opts.data.transforms:
         if t.name not in color_jittering_transforms:
