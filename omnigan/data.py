"""Data-loading functions in order to create a Dataset and DataLoaders.
Transforms for loaders are in transforms.py
"""

from pathlib import Path
import yaml
import json
import torch
from torch.utils.data import DataLoader, Dataset
from imageio import imread
from torchvision import transforms
import numpy as np
from .transforms import get_transforms
from PIL import Image
from omnigan.tutils import get_normalized_depth_t
import os
from .utils import env_to_path

# ? paired dataset

IMG_EXTENSIONS = set(
    [".jpg", ".JPG", ".jpeg", ".JPEG", ".png", ".PNG", ".ppm", ".PPM", ".bmp", ".BMP"]
)

classes_dict = {
    "s": {  # unity
        0: [0, 0, 255, 255],  # Water
        1: [55, 55, 55, 255],  # Ground
        2: [0, 255, 255, 255],  # Building
        3: [255, 212, 0, 255],  # Traffic items
        4: [0, 255, 0, 255],  # Vegetation
        5: [255, 97, 0, 255],  # Terrain
        6: [255, 0, 0, 255],  # Car
        7: [60, 180, 60, 255],  # Trees
        8: [255, 0, 255, 255],  # Person
        9: [0, 0, 0, 255],  # Sky
        10: [255, 255, 255, 255],  # Default
    },
    "r": {  # deeplab v2
        0: [0, 0, 255, 255],  # Water
        1: [55, 55, 55, 255],  # Ground
        2: [0, 255, 255, 255],  # Building
        3: [255, 212, 0, 255],  # Traffic items
        4: [0, 255, 0, 255],  # Vegetation
        5: [255, 97, 0, 255],  # Terrain
        6: [255, 0, 0, 255],  # Car
        7: [60, 180, 60, 255],  # Trees
        8: [220, 20, 60, 255],  # Person
        9: [8, 19, 49, 255],  # Sky
        10: [0, 80, 100, 255],  # Default
    },
    "kitti": {
        0: [210, 0, 200],  # Terrain
        1: [90, 200, 255],  # Sky
        2: [0, 199, 0],  # Tree
        3: [90, 240, 0],  # Vegetation
        4: [140, 140, 140],  # Building
        5: [100, 60, 100],  # Road
        6: [250, 100, 255],  # GuardRail
        7: [255, 255, 0],  # TrafficSign
        8: [200, 200, 0],  # TrafficLight
        9: [255, 130, 0],  # Pole
        10: [80, 80, 80],  # Misc
        11: [160, 60, 60],  # Truck
        12: [255, 127, 80],  # Car
        13: [0, 139, 139],  # Van
        14: [0, 0, 0],  # Undefined
    },
}

kitti_mapping = {
    0: 5,  # Terrain -> Terrain
    1: 9,  # Sky -> Sky
    2: 7,  # Tree -> Trees
    3: 4,  # Vegetation ->  Vegetation
    4: 2,  # Building -> Building
    5: 1,  # Road -> Ground
    6: 3,  # GuardRail -> Traffic items
    7: 3,  # TrafficSign ->  Traffic items
    8: 3,  # TrafficLight -> Traffic items
    9: 3,  # Pole -> Traffic items
    10: 10,  # Misc -> default
    11: 6,  # Truck -> Car
    12: 6,  # Car -> Car
    13: 6,  # Van -> Car
    14: 10,  # Undefined -> Default
}


def encode_exact_segmap(seg, classes_dict, default_value=14):
    """
    When the mapping (rgb -> label) is known to be exact (no approximative rgb values)
    maps rgb image to segmap labels

    Args:
        seg (np.ndarray): H x W x 3 RGB image
        classes_dict (dict): Mapping {class: rgb value}
        default_value (int, optional): Value for unknown label. Defaults to 14.

    Returns:
        np.ndarray: Segmap as labels, not RGB
    """
    out = np.ones((seg.shape[0], seg.shape[1])) * default_value
    for cindex, cvalue in classes_dict.items():
        out[np.where((seg == cvalue).all(-1))] = cindex
    return out


def merge_labels(labels, mapping, default_value=14):
    """
    Maps labels from a source domain to labels of a target domain,
    typically kitti -> omnigan

    Args:
        labels (np.ndarray): input segmap labels
        mapping (dict): source_label -> target_label
        default_value (int, optional): Unknown label. Defaults to 14.

    Returns:
        np.ndarray: Adapted labels
    """
    out = np.ones_like(labels) * default_value
    for source, target in mapping.items():
        out[labels == source] = target
    return out


def process_kitti_seg(path, kitti_classes, merge_map, default=14):
    """
    Processes a path to produce a 1 x 1 x H x W torch segmap

    %timeit process_kitti_seg(path, classes_dict, mapping, default=14)
    326 ms ± 118 ms per loop (mean ± std. dev. of 7 runs, 1 loop each)

    Args:
        path (str | pathlib.Path): Segmap RBG path
        kitti_classes (dict): Kitti map label -> rgb
        merge_map (dict): map kitti_label -> omnigan_label
        default (int, optional): Unknown kitti label. Defaults to 14.

    Returns:
        torch.Tensor: 1 x 1 x H x W torch segmap
    """
    seg = imread(path)
    labels = encode_exact_segmap(seg, kitti_classes, default_value=default)
    merged = merge_labels(labels, merge_map, default_value=default)
    return torch.tensor(merged).unsqueeze(0).unsqueeze(0)


def decode_segmap_merged_labels(tensor, domain, is_target, nc=11):
    """Creates a label colormap for classes used in Unity segmentation benchmark.
    Arguments:
        tensor -- segmented image of size (1) x (nc) x (H) x (W)
            if prediction, or size (1) x (1) x (H) x (W) if target
    Returns:
        RGB tensor of size (1) x (3) x (H) x (W)
    # """

    if is_target:  # Target is size 1 x 1 x H x W
        idx = tensor.squeeze(0).squeeze(0)
    else:  # Prediction is size 1 x nc x H x W
        idx = torch.argmax(tensor.squeeze(0), dim=0)

    indexer = torch.tensor(list(classes_dict[domain].values()))[:, :3]
    return indexer[idx.long()].permute(2, 0, 1).to(torch.float32).unsqueeze(0)


def decode_segmap_cityscapes_labels(image, nc=19):
    """Creates a label colormap used in CITYSCAPES segmentation benchmark.
    Arguments:
        image {array} -- segmented image
        (array of image size containing class at each pixel)
    Returns:
        array of size 3*nc -- A colormap for visualizing segmentation results.
    """
    colormap = np.zeros((19, 3), dtype=np.uint8)
    colormap[0] = [128, 64, 128]
    colormap[1] = [244, 35, 232]
    colormap[2] = [70, 70, 70]
    colormap[3] = [102, 102, 156]
    colormap[4] = [190, 153, 153]
    colormap[5] = [153, 153, 153]
    colormap[6] = [250, 170, 30]
    colormap[7] = [220, 220, 0]
    colormap[8] = [107, 142, 35]
    colormap[9] = [152, 251, 152]
    colormap[10] = [70, 130, 180]
    colormap[11] = [220, 20, 60]
    colormap[12] = [255, 0, 0]
    colormap[13] = [0, 0, 142]
    colormap[14] = [0, 0, 70]
    colormap[15] = [0, 60, 100]
    colormap[16] = [0, 80, 100]
    colormap[17] = [0, 0, 230]
    colormap[18] = [119, 11, 32]

    r = np.zeros_like(image).astype(np.uint8)
    g = np.zeros_like(image).astype(np.uint8)
    b = np.zeros_like(image).astype(np.uint8)

    for l in range(nc):
        idx = image == l
        r[idx] = colormap[l, 0]
        g[idx] = colormap[l, 1]
        b[idx] = colormap[l, 2]

    rgb = np.stack([r, g, b], axis=2)
    return rgb


def find_closest_class(pixel, dict_classes):
    """Takes a pixel as input and finds the closest known pixel value corresponding
    to a class in dict_classes

    Arguments:
        pixel -- tuple pixel (R,G,B,A)
    Returns:
        tuple pixel (R,G,B,A) corresponding to a key (a class) in dict_classes
    """
    min_dist = float("inf")
    closest_pixel = None
    for pixel_value in dict_classes.keys():
        dist = np.sqrt(np.sum(np.square(np.subtract(pixel, pixel_value))))
        if dist < min_dist:
            min_dist = dist
            closest_pixel = pixel_value
    return closest_pixel


def encode_segmap(arr, domain):
    """Change a segmentation RGBA array to a segmentation array
                            with each pixel being the index of the class
    Arguments:
        numpy array -- segmented image of size (H) x (W) x (4 RGBA values)
    Returns:
        numpy array of size (1) x (H) x (W) with each pixel being the index of the class
    """
    new_arr = np.zeros((1, arr.shape[0], arr.shape[1]))
    dict_classes = {
        tuple(rgba_value): class_id
        for (class_id, rgba_value) in classes_dict[domain].items()
    }
    for i in range(arr.shape[0]):
        for j in range(arr.shape[1]):
            pixel_rgba = tuple(arr[i, j, :])
            if pixel_rgba in dict_classes.keys():
                new_arr[0, i, j] = dict_classes[pixel_rgba]
            else:
                pixel_rgba_closest = find_closest_class(pixel_rgba, dict_classes)
                new_arr[0, i, j] = dict_classes[pixel_rgba_closest]
    return new_arr


def transform_segmap_image_to_tensor(path, domain):
    """
        Transforms a segmentation image to a tensor of size (1) x (1) x (H) x (W)
        with each pixel being the index of the class
    """
    arr = np.array(Image.open(path).convert("RGBA"))
    arr = encode_segmap(arr, domain)
    arr = torch.from_numpy(arr).float()
    arr = arr.unsqueeze(0)
    return arr


def save_segmap_tensors(path_to_json, path_to_dir, domain):
    """
    Loads the segmentation images mentionned in a json file, transforms them to
    tensors and save the tensors in the wanted directory

    Args:
        path_to_json: complete path to the json file where to find the original data
        path_to_dir: path to the directory where to save the tensors as tensor_name.pt
        domain: domain of the images ("r" or "s")

    e.g:
        save_tensors(
            "/network/tmp1/ccai/data/omnigan/seg/train_s.json",
            "/network/tmp1/ccai/data/munit_dataset/simdata/Unity11K_res640/Seg_tensors/",
            "s",
        )
    """
    ims_list = None
    if path_to_json:
        path_to_json = Path(path_to_json).resolve()
        with open(path_to_json, "r") as f:
            ims_list = yaml.safe_load(f)

    assert ims_list is not None

    for im_dict in ims_list:
        for task_name, path in im_dict.items():
            if task_name == "s":
                file_name = os.path.splitext(path)[0]  # remove extension
                file_name = file_name.rsplit("/", 1)[-1]  # keep only the file_name
                tensor = transform_segmap_image_to_tensor(path, domain)
                torch.save(tensor, path_to_dir + file_name + ".pt")


def is_image_file(filename):
    """Check that a file's name points to a known image format
    """
    return Path(filename).suffix in IMG_EXTENSIONS


def pil_image_loader(path, task):
    if Path(path).suffix == ".npy":
        arr = np.load(path).astype(np.uint8)
    elif is_image_file(path):
        # arr = imread(path).astype(np.uint8)
        arr = np.array(Image.open(path).convert("RGB"))
    else:
        raise ValueError("Unknown data type {}".format(path))

    # Convert from RGBA to RGB for images
    if len(arr.shape) == 3 and arr.shape[-1] == 4:
        arr = arr[:, :, 0:3]

    if task == "m":
        arr[arr != 0] = 1
        # Make sure mask is single-channel
        if len(arr.shape) >= 3:
            arr = arr[:, :, 0]

    # assert len(arr.shape) == 3, (path, task, arr.shape)

    return Image.fromarray(arr)


def tensor_loader(path, task, domain, opts):
    """load data as tensors
    Args:
        path (str): path to data
        task (str)
        domain (str)
    Returns:
        [Tensor]: 1 x C x H x W
    """
    if task == "s":
        if domain == "kitti":
            return process_kitti_seg(
                path, classes_dict["kitti"], kitti_mapping, default=14
            )
        return torch.load(path)
    elif task == "d":
        if Path(path).suffix == ".npy":
            arr = np.load(path)
        else:
            arr = imread(path)  # .astype(np.uint8) /!\ kitti is np.uint16
        tensor = torch.from_numpy(arr.astype(np.float32))
        tensor = get_normalized_depth_t(
            tensor,
            domain,
            normalize="d" in opts.train.pseudo.tasks,
            log=opts.gen.d.classify.enable,
        )
        tensor = tensor.unsqueeze(0)
        return tensor

    elif Path(path).suffix == ".npy":
        arr = np.load(path).astype(np.float32)
    elif is_image_file(path):
        arr = imread(path).astype(np.float32)
    else:
        raise ValueError("Unknown data type {}".format(path))

    # Convert from RGBA to RGB for images
    if len(arr.shape) == 3 and arr.shape[-1] == 4:
        arr = arr[:, :, 0:3]

    if task == "x":
        arr -= arr.min()
        arr /= arr.max()
        arr = np.moveaxis(arr, 2, 0)
    elif task == "s":
        arr = np.moveaxis(arr, 2, 0)
    elif task == "m":
        if arr.max() > 127:
            arr = (arr > 127).astype(arr.dtype)
        # Make sure mask is single-channel
        if len(arr.shape) >= 3:
            arr = arr[:, :, 0]
        arr = np.expand_dims(arr, 0)

    return torch.from_numpy(arr).unsqueeze(0)


class OmniListDataset(Dataset):
    def __init__(self, mode, domain, opts, transform=None):

        self.opts = opts
        self.domain = domain
        self.mode = mode
        self.tasks = set(opts.tasks)
        self.tasks.add("x")
        if "p" in self.tasks:
            self.tasks.add("m")

        file_list_path = Path(opts.data.files[mode][domain])
        if "/" not in str(file_list_path):
            file_list_path = Path(opts.data.files.base) / Path(
                opts.data.files[mode][domain]
            )

        if file_list_path.suffix == ".json":
            self.samples_paths = self.json_load(file_list_path)
        elif file_list_path.suffix in {".yaml", ".yml"}:
            self.samples_paths = self.yaml_load(file_list_path)
        else:
            raise ValueError("Unknown file list type in {}".format(file_list_path))

        if opts.data.max_samples and opts.data.max_samples != -1:
            assert isinstance(opts.data.max_samples, int)
            self.samples_paths = self.samples_paths[: opts.data.max_samples]

        self.filter_samples()
        if opts.data.check_samples:
            print(f"Checking samples ({mode}, {domain})")
            self.check_samples()
        self.file_list_path = str(file_list_path)
        self.transform = transform

    def filter_samples(self):
        """
        Filter out data which is not required for the model's tasks
        as defined in opts.tasks
        """
        self.samples_paths = [
            {k: v for k, v in s.items() if k in self.tasks} for s in self.samples_paths
        ]

    def __getitem__(self, i):
        """Return an item in the dataset with fields:
        {
            data: transform({
                domains: values
            }),
            paths: [{task: path}],
            domain: [domain],
            mode: [train|val]
        }
        Args:
            i (int): index of item to retrieve
        Returns:
            dict: dataset item where tensors of data are in item["data"] which is a dict
                  {task: tensor}
        """
        paths = self.samples_paths[i]

        # always apply transforms,
        # if no transform is specified, ToTensor and Normalize will be applied

        item = {
            "data": self.transform(
                {
                    task: tensor_loader(
                        env_to_path(path), task, self.domain, self.opts,
                    )
                    for task, path in paths.items()
                }
            ),
            "paths": paths,
            "domain": self.domain if self.domain != "kitti" else "s",
            "mode": self.mode,
        }

        return item

    def __len__(self):
        return len(self.samples_paths)

    def json_load(self, file_path):
        with open(file_path, "r") as f:
            return json.load(f)

    def yaml_load(self, file_path):
        with open(file_path, "r") as f:
            return yaml.safe_load(f)

    def check_samples(self):
        """Checks that every file listed in samples_paths actually
        exist on the file-system
        """
        for s in self.samples_paths:
            for k, v in s.items():
                assert Path(v).exists(), f"{k} {v} does not exist"


def get_loader(mode, domain, opts):
    if (
        domain != "kitti"
        or not opts.train.kitti.pretrain
        or not opts.train.kitti.batch_size
    ):
        batch_size = opts.data.loaders.get("batch_size", 4)
    else:
        batch_size = opts.train.kitti.get("batch_size", 4)

    return DataLoader(
        OmniListDataset(
            mode,
            domain,
            opts,
<<<<<<< HEAD
            transform=transforms.Compose(get_transforms(opts, mode)),
=======
            transform=transforms.Compose(get_transforms(opts, domain)),
>>>>>>> 940852b1
        ),
        batch_size=batch_size,
        shuffle=True,
        num_workers=opts.data.loaders.get("num_workers", 8),
        pin_memory=True,  # faster transfer to gpu
        drop_last=True,  # avoids batchnorm pbs if last batch has size 1
    )


def get_all_loaders(opts):
    loaders = {}
    for mode in ["train", "val"]:
        loaders[mode] = {}
        for domain in opts.domains:
            if mode in opts.data.files:
                if domain in opts.data.files[mode]:
                    loaders[mode][domain] = get_loader(mode, domain, opts)
    return loaders<|MERGE_RESOLUTION|>--- conflicted
+++ resolved
@@ -501,11 +501,7 @@
             mode,
             domain,
             opts,
-<<<<<<< HEAD
-            transform=transforms.Compose(get_transforms(opts, mode)),
-=======
-            transform=transforms.Compose(get_transforms(opts, domain)),
->>>>>>> 940852b1
+            transform=transforms.Compose(get_transforms(opts, mode, domain)),
         ),
         batch_size=batch_size,
         shuffle=True,
