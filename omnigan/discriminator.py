--- conflicted
+++ resolved
@@ -261,18 +261,10 @@
             )
         if "m" in opts.tasks:
             if opts.gen.m.use_advent:
-<<<<<<< HEAD
-                self["m"] = nn.ModuleDict(
-                    {"Advent": get_fc_discriminator(num_classes=2)}
-                )
-        if "s" in opts.tasks:
-            if opts.gen.s.use_advent:
-                self["s"] = nn.ModuleDict(
-                    {"Advent": get_fc_discriminator(num_classes=11)}
-                )
-=======
                 if opts.dis.m.architecture == "base":
-                    self["m"] = nn.ModuleDict({"Advent": get_fc_discriminator()})
+                    self["m"] = nn.ModuleDict(
+                        {"Advent": get_fc_discriminator(num_classes=2)}
+                    )
                 elif opts.dis.m.architecture == "OmniDiscriminator":
                     self["m"] = nn.ModuleDict(
                         {
@@ -289,7 +281,11 @@
                     )
                 else:
                     raise Exception("This Discriminator is currently not supported!")
->>>>>>> b9052af6
+        if "s" in opts.tasks:
+            if opts.gen.s.use_advent:
+                self["s"] = nn.ModuleDict(
+                    {"Advent": get_fc_discriminator(num_classes=11)}
+                )
 
 
 def get_fc_discriminator(num_classes=2, ndf=64):
