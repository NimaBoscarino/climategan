output_path: /miniscratch/_groups/ccai/trash
# README on load_path
# 1/ any path which leads to a dir will be loaded as `path / checkpoints / latest_ckpt.pth`
# 2/ if you want to specify a specific checkpoint, it MUST be a `.pth` file
# 3/ resuming a P OR an M model, you may only specify 1 of `load_path.p` OR `load_path.m`.
#    You may also leave BOTH at none, in which case `output_path / checkpoints / latest_ckpt.pth`
#    will be used
# 4/ resuming a P+M model, you may specify (`p` AND `m`) OR `pm` OR leave all at none,
#    in which case `output_path / checkpoints / latest_ckpt.pth` will be used to load from
#    a single checkpoint
load_paths:
  p: none # Painter weights: none will use `output_path / checkpoints / latest_ckpt.pth`
  m: none # Masker weights: none will use `output_path / checkpoints / latest_ckpt.pth`
  pm: none # Painter and Masker weights: none will use `output_path / checkpoints / latest_ckpt.pth`

# -------------------
# -----  Tasks  -----
# -------------------
tasks: [d, s, m, p] # [p] [m, s, d]

# ----------------
# ----- Data -----
# ----------------
data:
  max_samples: -1 # -1 for all, otherwise set to an int to crop the training data size
  files: # if one is not none it will override the dirs location
    base: /miniscratch/_groups/ccai/data/jsons
    train:
      r: train_r_full.json
      s: train_s_fixedholes.json
      rf: train_rf.json
      kitti: train_kitti.json
    val:
      r: val_r_full.json
      s: val_s_fixedholes.json
      rf: val_rf.json
      kitti: val_kitti.json
  check_samples: False
  loaders:
    batch_size: 3
    num_workers: 8
  normalization: default # can be "default" or "HRNet" for now. # default: mean=[0.5, 0.5, 0.5], std=[0.5, 0.5, 0.5]; HRNet: mean=[0.485, 0.456, 0.406], std=[0.229, 0.224, 0.225]
  transforms:
    - name: hflip
      ignore: false
      p: 0.5
    - name: resize
      ignore: false
      new_size: 640
      keep_aspect_ratio: true # smallest dimension will be `new_size` and the other will be computed to keep aspect  ratio
    - name: crop
      ignore: false
      height: 600
      width: 600
    - name: brightness
      ignore: false
    - name: saturation
      ignore: false
    - name: contrast
      ignore: false
    - name: resize # ? this or change generator's output? Or resize larger then crop to 256?
      ignore: false
      new_size:
        default: 640
        d: 160
        s: 160

# ---------------------
# ----- Generator -----
# ---------------------
gen:
  opt:
    optimizer: ExtraAdam # one in [Adam, ExtraAdam] default: Adam
    beta1: 0.9
    lr:
      default: 0.00005 # 0.00001 for dlv2, 0.00005 for dlv3
    lr_policy: step
    # lr_policy can be constant, step or multi_step; if step, specify lr_step_size and lr_gamma
    # if multi_step specify lr_step_size lr_gamma and lr_milestones:
    #   if lr_milestones is a list:
    #     the learning rate will be multiplied by gamma each time the epoch reaches an
    #     item in the list (no need for lr_step_size).
    #   if lr_milestones is an int:
    #      a list of milestones is created from `range(lr_milestones, train.epochs, lr_step_size)`
    lr_step_size: 30 # for linear decay : period of learning rate decay (epochs)
    lr_milestones: 15
    lr_gamma: 0.5 # Multiplicative factor of learning rate decay
  default:
    &default-gen # default parameters for the generator (encoder and decoders)
    activ: lrelu # activation function [relu/lrelu/prelu/selu/tanh]
    init_gain: 0.02
    init_type: xavier
    n_res: 1 # number of residual blocks before upsampling
    n_downsample: &n_downsample 3 # number of downsampling layers in encoder | dim 32 + down 3 => z = 256 x 32 x 32
    n_upsample: *n_downsample # upsampling in spade decoder ; should match encoder.n_downsample
    pad_type: reflect # padding type [zero/reflect]
    res_dim: 2048 # Resblock number of channels (=latent space's)
    # res_dim should be
    # * 2048 if using deeplabv2 or deeplabv3 with resnet backbone
    # * 320 if using deeplabv3 with mobilenet backbone
    # * anything, like 256, otherwise
    norm: spectral # ResBlock normalization ; one of {"batch", "instance", "layer", "adain", "spectral", "none"}
    proj_dim: 32 # Dim of projection from latent space
  encoder: # specific params for the encoder
    <<: *default-gen
    dim: 32
    architecture: deeplabv3 # [deeplabv2/3 (res_dim = 2048) | base (res_dim = 256)]
    input_dim: 3 # input number of channels
    n_res: 0 # number of residual blocks in content encoder/decoder
    norm: spectral # ConvBlock normalization ; one of {"batch", "instance", "layer", "adain", "spectral", "none"}

  #! Don't change!!!
  deeplabv2:
    nblocks: [3, 4, 23, 3]
    use_pretrained: True
    pretrained_model: "/miniscratch/_groups/ccai/data/pretrained_models/deeplabv2/DeepLab_resnet_pretrained_imagenet.pth"

  deeplabv3:
    backbone: mobilenet # resnet or mobilenet
    output_stride: 8 # 8 or 16
    use_pretrained: true
    pretrained_model:
      mobilenet: "/miniscratch/_groups/ccai/data/pretrained_models/deeplabv3/deeplabv3_plus_mobilenetv2_segmentron.pth"
      resnet: "/miniscratch/_groups/ccai/data/pretrained_models/deeplabv3/model_CoinCheungDeepLab-v3-plus.pth"

  d: # specific params for the depth estimation decoder
    <<: *default-gen
    output_dim: 1
    norm: batch
    loss: dada # dada or sigm | /!\ ignored if classify.enable
    upsample_featuremaps: False # upsamples from 80x80 to 160x160 intermediate feature maps
    architecture: dada # dada or base | must be base for classif
    classify: # classify log-depth instead of regression
      enable: False
      linspace:
        min: 0.35
        max: 6.95
        buckets: 256
  s: # specific params for the semantic segmentation decoder
    <<: *default-gen
    num_classes: 11
    output_dim: 11
    use_advent: True
    use_minent: True
    architecture: "deeplabv3"
    upsample_featuremaps: False # upsamples from 80x80 to 160x160 intermediate feature maps
  p: # specific params for the SPADE painter
    <<: *default-gen
    latent_dim: 640
    loss: gan # gan or hinge
    no_z: true # <=> use_vae=False in the SPADE repo
    output_dim: 3 # output dimension
    pad_type: reflect # padding type [zero/reflect]
    paste_original_content: True # only select the water painted to backprop through the network, not the whole generated image: fake_flooded = masked_x + m * fake_flooded
    pl4m_epoch: 49 # epoch from which we introduce a new loss to the masker: the painter's discriminator's loss
    spade_kernel_size: 3 # kernel size within SPADE norm layers
    spade_n_up: 7 # number of upsampling layers in the translation decoder is equal to number of downsamplings in the encoder.  output's h and w are z's h and w x 2^spade_num_upsampling_layers | z:32 and spade_n_up:4 => output 512
    spade_param_free_norm: instance # what param-free normalization to apply in SPADE normalization
    spade_use_spectral_norm: true
    use_final_shortcut: False # if true, the last spade block does not get the masked input as conditioning but the prediction of the previous layer (passed through a conv to match dims) in order to lighten the masking restrictions and have smoother edges
    diff_aug:
      use: False
      do_color_jittering: false
      do_cutout: false
      cutout_ratio: 0.5
      do_translation: false
      translation_ratio: 0.125

  m: # specific params for the mask-generation decoder
    <<: *default-gen
    use_spade: False
    output_dim: 1
    use_minent: True # directly minimize the entropy of the image
    use_minent_var: True # add variance of entropy map in the measure of entropy for a certain picture
    use_advent: True # minimize the entropy of the image by adversarial training
    use_ground_intersection: True
    proj_dim: 64
    n_res: 3
    use_low_level_feats: False
    spade:
      latent_dim: 256
      cond_nc: 12 # 12 without x, 15 with x
      spade_use_spectral_norm: True
      spade_param_free_norm: batch
      num_layers: 3

# -------------------------
# ----- Discriminator -----
# -------------------------
dis:
  soft_shift: 0.2 # label smoothing: real in U(1-soft_shift, 1), fake in U(0, soft_shift) # ! one-sided label smoothing
  flip_prob: 0.05 # label flipping
  opt:
    optimizer: ExtraAdam # one in [Adam, ExtraAdam] default: Adam
    beta1: 0.5
    lr:
      default: 0.00002 # 0.0001 for dlv2, 0.00002 for dlv3
    lr_policy: step
    # lr_policy can be constant, step or multi_step; if step, specify lr_step_size and lr_gamma
    # if multi_step specify lr_step_size lr_gamma and lr_milestones:
    #   if lr_milestones is a list:
    #     the learning rate will be multiplied by gamma each time the epoch reaches an
    #     item in the list (no need for lr_step_size).
    #   if lr_milestones is an int:
    #      a list of milestones is created from `range(lr_milestones, train.epochs, lr_step_size)`
    lr_step_size: 30 # for linear decay : period of learning rate decay (epochs)
    lr_milestones: 15
    lr_gamma: 0.5 # Multiplicative factor of learning rate decay
  default:
    &default-dis # default setting for discriminators (there are 4 of them for rn rf sn sf)
    input_nc: 3
    ndf: 64
    n_layers: 4
    norm: instance
    init_type: xavier
    init_gain: 0.02
    use_sigmoid: false
    num_D: 1 #Number of discriminators to use (>1 means multi-scale)
    get_intermediate_features: false
  p:
    <<: *default-dis
    num_D: 3
    get_intermediate_features: true
    use_local_discriminator: false
    # ttur: false # two time-scale update rule (see SPADE repo)
  m:
    <<: *default-dis
    multi_level: false
    architecture: base # can be [base | OmniDiscriminator]
    gan_type: WGAN_norm # can be [GAN | WGAN | WGAN_gp | WGAN_norm]
    wgan_clamp_lower: -0.01 # used in WGAN, WGAN clap the params in dis to [wgan_clamp_lower, wgan_clamp_upper] for every update
    wgan_clamp_upper: 0.01 # used in WGAN
  s:
    <<: *default-dis
    gan_type: WGAN_norm # can be [GAN | WGAN | WGAN_gp | WGAN_norm]
    wgan_clamp_lower: -0.01 # used in WGAN, WGAN clap the params in dis to [wgan_clamp_lower, wgan_clamp_upper] for every update
    wgan_clamp_upper: 0.01 # used in WGAN
# -------------------------------
# -----  Domain Classifier  -----
# -------------------------------
classifier:
  opt:
    optimizer: ExtraAdam # one in [Adam, ExtraAdam] default: Adam
    beta1: 0.5
    lr:
      default: 0.0005
    lr_policy: step # constant or step ; if step, specify step_size and gamma
    lr_step_size: 30 # for linear decay
    lr_gamma: 0.5
  loss: l2 #Loss can be l1, l2, cross_entropy.  default cross_entropy
  layers: [100, 100, 20, 20, 4] # number of units per hidden layer ; las number is output_dim
  dropout: 0.4 # probability of being set to 0
  init_type: kaiming
  init_gain: 0.2
  proj_dim: 128 #Dim of projection from latent space

# ------------------------
# ----- Train Params -----
# ------------------------
train:
  kitti:
    pretrain: False
    epochs: 30
    batch_size: 20
  amp: False
  pseudo:
    tasks: [] # list of tasks for which to use pseudo labels (empty list to disable)
    epochs: 30 # disable pseudo training after n epochs (set to -1 to never disable)
  epochs: 300
  fid:
    n_images: 57 # val_rf.json has 57 images
    batch_size: 50 # inception inference batch size, not painter's
    dims: 2048 # what Inception bock to compute the stats from (see BLOCK_INDEX_BY_DIM in fid.py)
  latent_domain_adaptation: False # whether or not to do domain adaptation on the latent vectors # Needs to be turned off if use_advent is True
  lambdas: # scaling factors in the total loss
    G:
      d:
        main: 1
        gml: 0.5
      s:
        crossent: 1
        crossent_pseudo: 0.001
        minent: 0.001
        advent: 0.001
      m:
        bce: 1 # Main prediction loss, i.e. GAN or BCE
        tv: 1 # Total variational loss (for smoothing)
        gi: 0.05
        pl4m: 1 # painter loss for the masker (end-to-end)
      p:
        context: 0
        dm: 1 # depth matching
        featmatch: 10
        gan: 1 # gan loss
        reconstruction: 0
        tv: 0
        vgg: 10
      classifier: 1
    C: 1
    advent:
      ent_main: 0.5 # the coefficient of the MinEnt loss that directly minimize the entropy of the image
      ent_aux: 0.0 # the corresponding coefficient of the MinEnt loss of second output
      ent_var: 0.1 # the proportion of variance of entropy map in the entropy measure for a certain picture
      adv_main: 1.0 # the coefficient of the AdvEnt loss that minimize the entropy of the image by adversarial training
      adv_aux: 0.0 # the corresponding coefficient of the AdvEnt loss of second output
      dis_main: 1.0 # the discriminator take care of the first output in the adversarial training
      dis_aux: 0.0 # the discriminator take care of the second output in the adversarial training
      WGAN_gp: 10 # used in WGAN_gp, it's the hyperparameters for the gradient penalty
  log_level: 2 # 0: no log, 1: only aggregated losses, >1 detailed losses
  save_n_epochs: 25 # Save `latest_ckpt.pth` every epoch, `epoch_{epoch}_ckpt.pth` model every n epochs if epoch >= min_save_epoch
  min_save_epoch: 28 # Save extra intermediate checkpoints when epoch > min_save_epoch
  resume: false # Load latest_ckpt.pth checkpoint from `output_path` #TODO Make this path of checkpoint to load
  auto_resume: true # automatically looks for similar output paths and exact same jobID to resume training automatically even if resume is false.

# -----------------------------
# ----- Validation Params -----
# -----------------------------
val:
<<<<<<< HEAD
=======
  visualize: false # True if using visualizedEval.py to evaluate the masker. (Won't load any optimizers. Will load Generator state_dict unstrictly. Helpful to evaluate masker from multi§head ckpt)
>>>>>>> 492d09c1
  store_images: false # write to disk on top of comet logging
# -----------------------------
# ----- Comet Params ----------
# -----------------------------
comet:
  display_size: 20
  rows_per_log: 5 # number of samples (rows) in a logged grid image. Number of total logged images: display_size // rows_per_log
  im_per_row: # how many columns (3 = x, target, pred)
    p: 4
    m: 6
    s: 4
    d: 4
events:
  fire:
    color:
      r: 244
      g: 141
      b: 48
    blur_radius: 150
  smog:
    airlight: 0.76
    beta: 2
    vr: 1<|MERGE_RESOLUTION|>--- conflicted
+++ resolved
@@ -316,10 +316,6 @@
 # ----- Validation Params -----
 # -----------------------------
 val:
-<<<<<<< HEAD
-=======
-  visualize: false # True if using visualizedEval.py to evaluate the masker. (Won't load any optimizers. Will load Generator state_dict unstrictly. Helpful to evaluate masker from multi§head ckpt)
->>>>>>> 492d09c1
   store_images: false # write to disk on top of comet logging
 # -----------------------------
 # ----- Comet Params ----------
