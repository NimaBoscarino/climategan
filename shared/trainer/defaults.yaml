--- conflicted
+++ resolved
@@ -131,11 +131,7 @@
     output_dim: 1
     conv_norm: batch
     res_norm: batch
-<<<<<<< HEAD
-    loss: dada # dada or sigm | /!\ ignored if classify.enable
-=======
     loss: dada
->>>>>>> cc9f05e5
     upsample_featuremaps: False # upsamples from 80x80 to 160x160 intermediate feature maps
     architecture: dada # dada or base | must be base for classif
     classify: # classify log-depth instead of regression
