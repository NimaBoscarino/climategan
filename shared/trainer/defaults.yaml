--- conflicted
+++ resolved
@@ -169,18 +169,13 @@
         vgg: 1
         context: 12
         featmatch: 10
-
       classifier: 1
     C: 1
-<<<<<<< HEAD
-
-=======
     advent:
       seg_main: 1
       seg_aux: 0
       adv_main: 1
       adv_aux: 0
->>>>>>> 9ed7e6a6
   log_level: 2 # 0: no log, 1: only aggregated losses, >1 detailed losses
   save_n_epochs: 1 # Save model every n epochs
   resume: false # Load latest_ckpt.pth checkpoint from `output_path` #TODO Make this path of checkpoint to load
