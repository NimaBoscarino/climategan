--- conflicted
+++ resolved
@@ -1,8 +1,5 @@
 import os
-<<<<<<< HEAD
-=======
 import sys
->>>>>>> 8cac1b03
 from argparse import ArgumentParser
 from pathlib import Path
 
